﻿using System;
using System.Collections.Generic;
using System.Diagnostics;
using System.Linq;
using System.Net;
using System.Net.NetworkInformation;
using System.Threading;
using FalconUDP;
using Microsoft.VisualStudio.TestTools.UnitTesting;
using System.Threading.Tasks;

namespace FalconUDPTests
{
    public enum FalconTestMessageType : byte
    {
        Ping,
        Pong,
        RandomBytes,
        RandomBytesReply,
    }

    public delegate void ReplyReceived(IPEndPoint sender, Packet packet);

    [TestClass]
    public class FalconPeerTests
    {
        private const int START_PORT = 37986;
        private const int TICK_RATE = 10;
        private const int MAX_REPLY_WAIT_TIME = 500; // milliseconds
        
        private static int portCount = START_PORT;
        private static Thread ticker;
        private static List<FalconPeer> activePeers, disableSendFromPeers;
        private static event ReplyReceived replyReceived;
        private static FalconPeer peerProcessingReceivedPacketsFor;
        private static object falconPeerLock = new object(); // lock on whenever calling something on a peer
                
        public FalconPeerTests()
        {
            activePeers = new List<FalconPeer>();
            disableSendFromPeers = new List<FalconPeer>();
            ticker = new Thread(MainLoop);
            ticker.Start();
            falconPeerLock = new object();
        }

        private static void ProcessReceivedPacket(Packet packet)
        {
            IPEndPoint sender;
            FalconPeer peer = peerProcessingReceivedPacketsFor;
            
            if (!peer.TryGetPeerIPEndPoint(packet.PeerId, out sender))
            {
                Debug.WriteLine("Failed to find IPEndPoint of peer packet received from!");
                //Assert.Fail("Failed to find IPEndPoint of peer packet received from!");
                return;
            }

            if (packet.BytesWritten == 0)
            {
                Debug.WriteLine("Empty packet!?");
                return;
            }

            var type = (FalconTestMessageType)packet.ReadByte();

            switch (type)
            {
                case FalconTestMessageType.Ping:
                    {
                        Debug.WriteLine("Ping received from: {0}, sending pong...", sender);
                        var pongPacket = peer.BorrowPacketFromPool();
                        pongPacket.WriteByte((byte)FalconTestMessageType.Pong);
                        peer.EnqueueSendTo(packet.PeerId, SendOptions.ReliableInOrder, pongPacket);
                    }
                    break;
                case FalconTestMessageType.Pong:
                    {
                        Debug.WriteLine("Pong received from: {0}!", sender);
                        if (replyReceived != null)
                        {
                            replyReceived(sender, packet);
                        }
                    }
                    break;
                case FalconTestMessageType.RandomBytes:
                    {
                        var opts = (SendOptions)packet.ReadByte();
                        //Assert.IsTrue(Enum.IsDefined(typeof(SendOptions), opts), "Invalid SendOptions");
                        if (!Enum.IsDefined(typeof(SendOptions), opts))
                        {
                            Debug.WriteLine("Invalid SendOptions");
                        }
                        var length = packet.ReadUInt16();
                        Debug.WriteLine(" -> RandomBytes received from: {0}, on channel: {1}, purported length: {2}, actual: {3}", sender, opts, length, packet.BytesRemaining);
                        var bytes = packet.ReadBytes(length);

                        var reply = peer.BorrowPacketFromPool();
                        reply.WriteByte((byte)FalconTestMessageType.RandomBytesReply);
                        reply.WriteUInt16((ushort)bytes.Length);
                        reply.WriteBytes(bytes);

                        peer.EnqueueSendTo(packet.PeerId, opts, reply);
                    }
                    break;
                case FalconTestMessageType.RandomBytesReply:
                    {
                        Debug.WriteLine(" <- RandomBytesReply received from: {0}", sender);
                        if (replyReceived != null)
                            replyReceived(sender, packet);
                    }
                    break;
                default:
                    {
                        //Assert.Fail("Unhandeled FalconTestMessagePacketType: " + type.ToString());
                        Debug.WriteLine("Unhandeled FalconTestMessagePacketType: " + type.ToString());
                    }
                    break;
            }
        }

        private void MainLoop()
        {
            while (true)
            {
                lock (falconPeerLock)
                {
                    lock (activePeers)
                    {
                        foreach (var peer in activePeers)
                        {
                            peerProcessingReceivedPacketsFor = peer;
                            if (peer.IsStarted)
                            {
                                peer.Update();

                                if (!disableSendFromPeers.Contains(peer))
                                {
                                    peer.SendEnquedPackets();
                                }
                            }
                        }
                    }
                }
                Thread.Sleep(TICK_RATE);
            }
        }

        private int GetUnusedPortNumber()
        {
            portCount++;
            while(IPGlobalProperties.GetIPGlobalProperties().GetActiveUdpListeners().Any(ip => ip.Port == portCount))
                portCount++;
            return portCount;
        }
        
        private FalconPeer CreateAndStartLocalPeer(int port = -1)
        {
            if(port == -1)
                port = GetUnusedPortNumber();
#if DEBUG
            FalconPeer peer = new FalconPeer(port, ProcessReceivedPacket, FalconPoolSizes.Default, null, LogLevel.Debug);
#else
            FalconPeer peer = new FalconPeer(port, ProcessReceivedPacket, FalconPoolSizes.Default,);
#endif
            var tr = peer.TryStart(); 
            Assert.IsTrue(tr.Success, tr.NonSuccessMessage);
            if (tr.Success)
            {
                lock (activePeers)
                {
                    activePeers.Add(peer);
                }
            }
            return peer;
        }

        private void ConnectToLocalPeer(FalconPeer peer, FalconPeer remotePeer, string pass, Packet userData = null)
        {
            var mre = new ManualResetEvent(false);
            FalconOperationResult<int> result = null;
            lock (falconPeerLock)
            {
                peer.TryJoinPeerAsync("127.0.0.1", remotePeer.Port, pass, rv =>
                    {
                        result = rv;
                        mre.Set();
                    }, userData);
            }
            mre.WaitOne();
            Assert.IsTrue(result.Success, result.NonSuccessMessage);
        }

        private IEnumerable<FalconPeer> ConnectXNumOfPeers(FalconPeer host, int numOfOtherPeers, string pass)
        {
            var otherPeers = new List<FalconPeer>(numOfOtherPeers);

            for (var i = 0; i < numOfOtherPeers; i++)
            {
                var otherPeer = CreateAndStartLocalPeer();
                                
                // connect to the host
                ConnectToLocalPeer(otherPeer, host, pass);

                // connect to each other peer
                foreach (var peer in otherPeers)
                {
                    ConnectToLocalPeer(otherPeer, peer, pass); 
                }

                // allow future other peers to connect to this one
                otherPeer.SetVisibility(true, pass, false);

                otherPeers.Add(otherPeer);
            }

            otherPeers.ForEach(fp => fp.SetVisibility(false, null, false));

            return otherPeers;
        }

        private Packet GetPingPacket(FalconPeer peerToBorrowPacketFrom)
        {
            var pingPacket = peerToBorrowPacketFrom.BorrowPacketFromPool();
            pingPacket.WriteByte((byte)FalconTestMessageType.Ping);
            return pingPacket;
        }

<<<<<<< HEAD
        #endregion

=======
>>>>>>> 6351240f
        [TestMethod]
        public void TryStartTest()
        {
            CreateAndStartLocalPeer();
        }

        [TestMethod]
        public void ConnectToOnePeerTest()
        {
            var host = CreateAndStartLocalPeer();
            host.SetVisibility(true, null, false);
            var otherPeers = ConnectXNumOfPeers(host, 1, null);
            host.SetVisibility(false, null, false);

            // TODO with pass, with/without setting accept join...
        }
        
        [TestMethod]
        public void Connect3PeersTest()
        {
            var host = CreateAndStartLocalPeer();
            host.SetVisibility(true, null, false);
            var otherPeers = ConnectXNumOfPeers(host, 2, null);
            host.SetVisibility(false, null, false);

            var allPeers = new List<FalconPeer>(otherPeers);
            allPeers.Add(host);

            foreach (var peer in allPeers)
            {
                var remotePeers = peer.GetAllRemotePeers();
                Assert.AreEqual(allPeers.Count - 1, remotePeers.Count, "Failed to connect to all other peers");
            }
        }

        [TestMethod]
        public void ConnectTo32PeersTest()
        {
            var host = CreateAndStartLocalPeer();
            host.SetVisibility(true, null, false);
            var otherPeers = ConnectXNumOfPeers(host, 31, null);
            host.SetVisibility(false, null, false);

            var allPeers = new List<FalconPeer>(otherPeers);
            allPeers.Add(host);

            foreach (var peer in allPeers)
            {
                var remotePeers = peer.GetAllRemotePeers();
                Assert.AreEqual(allPeers.Count - 1, remotePeers.Count, "Failed to connect to all other peers");
            }            
        }

        [TestMethod]
        public void PingPongOnePeer()
        {
            var host = CreateAndStartLocalPeer();
            host.SetVisibility(true, null, false);
            var otherPeers = ConnectXNumOfPeers(host, 1, null);
            var otherPeer = otherPeers.First();
            host.SetVisibility(false, null, false);
            
            var pongReceived = false;
            replyReceived = null; // clears any listeners
            replyReceived += (sender, packet) => 
                {
                    pongReceived = true;
                };

            lock (falconPeerLock)
            {
                host.EnqueueSendToAll(SendOptions.ReliableInOrder, GetPingPacket(host));
            }

            Thread.Sleep(MAX_REPLY_WAIT_TIME);

            Assert.IsTrue(pongReceived, "Pong from Ping not received in time!");
        }

        [TestMethod]
        public void PingPong3Peers()
        {
            const int NUM_OF_PINGS = 50;

            var peer1 = CreateAndStartLocalPeer();
            peer1.SetVisibility(true, null, false);
            var otherPeers = ConnectXNumOfPeers(peer1, 2, null);
            peer1.SetVisibility(false, null, false);

            var allPeers = new List<FalconPeer>(otherPeers);
            allPeers.Add(peer1);

            foreach (var peer in allPeers)
            {
                var remotePeers = peer.GetAllRemotePeers();
                Assert.AreEqual(allPeers.Count - 1, remotePeers.Count, "Failed to connect to all other peers");
                
                for (var i = 0; i < NUM_OF_PINGS; i++)
                {
                    var are = new AutoResetEvent(false);
                    var pongsReceived = 0;
                    replyReceived = null; // clears any listeners
                    replyReceived += (sender, packet) =>
                        {
                            pongsReceived++;
                            if (pongsReceived == remotePeers.Count)
                                are.Set();
                        };

                    lock (falconPeerLock)
                    {
                        peer.EnqueueSendToAll(SendOptions.ReliableInOrder, GetPingPacket(peer));
                    }

                    //---------------------------------------------------
                    are.WaitOne(remotePeers.Count * MAX_REPLY_WAIT_TIME);
                    //---------------------------------------------------

                    Assert.AreEqual(remotePeers.Count, pongsReceived, "Never recieved reply Pongs from all other peers in time!");
                }
            }
        }

        [TestMethod]
        public void FalconPeerStressTest()
        {
            // NOTE: beware of overflowing the network buffer
            const int NUM_OF_PEERS              = 5;
            const int MAX_PACKET_SIZE           = 100;
            const int NUM_ITERATIONS_PER_PEER   = 10;
            const int MAX_NUM_PACKETS_PER_PEER  = 3;

            var peer1 = CreateAndStartLocalPeer();
            peer1.SetVisibility(true, null, false);
            var otherPeers = ConnectXNumOfPeers(peer1, NUM_OF_PEERS-1, null);
            peer1.SetVisibility(false, null, false);

            var allPeers = new List<FalconPeer>(otherPeers);
            allPeers.Add(peer1);

#if DEBUG
            allPeers.ForEach(p => p.SetLogLevel(LogLevel.Debug));
#endif

            var rand = new Random();
            var numRemotePeers = NUM_OF_PEERS-1;

            foreach (var peer in allPeers)
            {
                for (var i = 0; i < NUM_ITERATIONS_PER_PEER; i++)
                {
                    var repliesLock = new object();
                    var packetsSentCount = 0;
                    var packetsReceivedCount = 0;
                    Debug.WriteLine("---packetsReceivedCount reset---", packetsReceivedCount);
                    var totalBytesToSend = rand.Next(1, MAX_PACKET_SIZE + 1);
                    var waitHandel = new AutoResetEvent(false);

                    SendOptions opts = SendOptions.ReliableInOrder;
                    switch (rand.Next(4))
                    {
                        case 1: opts = SendOptions.InOrder; break;
                        case 2: opts = SendOptions.Reliable; break;
                        case 3: opts = SendOptions.ReliableInOrder; break;
                    }

                    var replies = new List<byte[]>();
                    replyReceived = null; // clears any listeners
                    replyReceived += (sender, packetReceived) =>
                        {
                            lock (repliesLock)
                            {
                                var size = packetReceived.ReadUInt16();
                                var receivedBytes = packetReceived.ReadBytes(size);
                                replies.Add(receivedBytes);

                                ++packetsReceivedCount;
                                Debug.WriteLine("++packetsReceivedCount now: {0}", packetsReceivedCount);

                                if (packetsReceivedCount == (numRemotePeers * packetsSentCount))
                                    waitHandel.Set();
                            }
                        };

                    lock (falconPeerLock)
                    {
                        var numOfPacketsToSend = rand.Next(1, MAX_NUM_PACKETS_PER_PEER + 1);
                        for (var j = 0; j < numOfPacketsToSend; j++)
                        {
                            var length = rand.Next(1, totalBytesToSend + 1);
                            var bytes = new byte[length];
                            rand.NextBytes(bytes);
                            var packet = peer.BorrowPacketFromPool();
                            packet.WriteByte((byte)FalconTestMessageType.RandomBytes);
                            packet.WriteByte((byte)opts);
                            packet.WriteUInt16((ushort)length);
                            packet.WriteBytes(bytes);
                            peer.EnqueueSendToAll(opts, packet);
                            packetsSentCount++;
                        }

                        peer.SendEnquedPackets();
                    }

                    //------------------------------------------------------
                    waitHandel.WaitOne(numRemotePeers * MAX_REPLY_WAIT_TIME);
                    //------------------------------------------------------

                    lock (repliesLock)
                    {
                        Assert.AreEqual(packetsSentCount * numRemotePeers, packetsReceivedCount);
                        replies.Clear();
                    }
                }
            }
        }
        
        [TestMethod]
        public void KeepAliveTest()
        {
            const int NUM_OF_PEERS = 5;

            var peer1 = CreateAndStartLocalPeer();
            peer1.SetVisibility(true, null, true);
            var otherPeers = ConnectXNumOfPeers(peer1, NUM_OF_PEERS - 1, null);
            
            Thread.Sleep(MAX_REPLY_WAIT_TIME); // allow AcceptJoin's ACK to get through

            // Stop other peers without saying bye, wait a while and assert they were dropped from 
            // peer1 which must be the result of a KeepAlive not being ACK'd since we never sent 
            // anything.
            foreach (var otherPeer in otherPeers)
            {
                otherPeer.Stop(false);
            }

            // NOTE: Time to wait must be > (KeepAliveInterval x MaxResend) + AckTimout + Any error marine
            int timeToWait = ((int)(peer1.KeepAliveInterval + peer1.AckTimeout).TotalMilliseconds * peer1.MaxMessageResends);
            timeToWait += TICK_RATE;
            Thread.Sleep(timeToWait);

            var connectedPeers = peer1.GetAllRemotePeers();
            Assert.AreEqual(connectedPeers.Count, 0, String.Format("{0} other peers were stopped but are still connected to peer1!", connectedPeers.Count));
        }

        [TestMethod]
        public void AutoFlushTest()
        {
            var peer1 = CreateAndStartLocalPeer();
            peer1.SetVisibility(true, null, true);
            var peer2 = CreateAndStartLocalPeer();

            try
            {
                ConnectToLocalPeer(peer2, peer1, null);

                Thread.Sleep(MAX_REPLY_WAIT_TIME); // allow AcceptJoin's ACK to get through

                var pongReceived = false;
                var waitHandel = new AutoResetEvent(false);
                replyReceived = null; // clears any listeners
                replyReceived += (sender, packet) =>
                    {
                        pongReceived = true;
                        waitHandel.Set();
                    };

                // Enqueue ping and disable sending and see if get reply pong - which must be from
                // auto flush.

                lock (activePeers)
                {
                    peer1.EnqueueSendToAll(SendOptions.Reliable, GetPingPacket(peer1));
                    disableSendFromPeers.Add(peer1);
                }

                waitHandel.WaitOne(peer1.AutoFlushInterval + TimeSpan.FromMilliseconds(TICK_RATE * 2) + TimeSpan.FromMilliseconds(MAX_REPLY_WAIT_TIME));

                Assert.IsTrue(pongReceived, "Reply pong not received");
            }
            finally
            {
                lock (activePeers)
                {
                    disableSendFromPeers.Remove(peer1);
                }
            }
        }

        [TestMethod]
        public void SimulateLatencyTest()
        {
            TimeSpan        DELAY                   = TimeSpan.FromSeconds(0.2f);
            const float     OUT_OF_RANGE_TOLERANCE  = 0.05f;
            const int       NUM_OF_PINGS            = 20;

            var peer1 = CreateAndStartLocalPeer();
            var peer2 = CreateAndStartLocalPeer();
            var estimatedLatencies = new float[NUM_OF_PINGS];
            var count = 0;
            var waitHandel = new AutoResetEvent(false);
            var estimated = 0.0f;

            peer1.SetVisibility(true, null, false);
            ConnectToLocalPeer(peer2, peer1, null);

            peer1.SetSimulateLatency(DELAY, TimeSpan.Zero);
            peer2.SetSimulateLatency(DELAY, TimeSpan.Zero);
             
            replyReceived = null; // clears any listeners
            replyReceived += (sender, packet) =>
                {
                    lock (falconPeerLock) // we should already be in one, but no harm
                    {
                        // Latency is only avalible once the ACK gets through so only start getting
                        // peer latency 2nd pong till 2nd last.
                        if (count > 0 && count < NUM_OF_PINGS)
                        {
                            estimated = (float) peer1.GetPeerLatency(1).TotalSeconds;
                            Debug.WriteLine("ESTIMATED: {0}", estimated);
                            estimatedLatencies[count-1] = estimated;
                        }
                        count++;
                        waitHandel.Set();
                    }
                };

            for (var i = 0; i < NUM_OF_PINGS; i++)
            {
                lock (falconPeerLock)
                {
                    peer1.EnqueueSendToAll(SendOptions.ReliableInOrder, GetPingPacket(peer1));
                    peer1.SendEnquedPackets();
                }
                waitHandel.WaitOne();
            }

            // wait for final ACK to get through
            Thread.Sleep(MAX_REPLY_WAIT_TIME);
            estimated = (float)peer1.GetPeerLatency(1).TotalSeconds;
            Debug.WriteLine("ESTIMATED: {0}", estimated);
            estimatedLatencies[NUM_OF_PINGS-1] = estimated;

            float avg   = estimatedLatencies.Average();
            float diff  = Math.Abs(avg - ((float)DELAY.TotalSeconds * 2.0f));
            Assert.IsTrue(diff < OUT_OF_RANGE_TOLERANCE, "Average estimated latency {0} differs from expected: {1} by: {2}s", avg, (float)DELAY.TotalSeconds, diff);
        }

        [TestMethod]
        public void DiscoveryTest()
        {
            Guid DISCOVERY_TOKEN = Guid.NewGuid();

            var peer1 = CreateAndStartLocalPeer();
            var peer2 = CreateAndStartLocalPeer();
            peer1.SetVisibility(true, null, true, false, DISCOVERY_TOKEN);

            var waitHandel = new ManualResetEvent(false);
            var discoveredPeer1 = false;

            peer2.DiscoverFalconPeersAsync(TimeSpan.FromMilliseconds(100), peer1.Port, DISCOVERY_TOKEN, ips => 
                {
                    if(ips!= null && ips.Length > 0 && ips[0].Port == peer1.Port)
                        discoveredPeer1 = true;
                    waitHandel.Set();
                });

            waitHandel.WaitOne();

            Assert.IsTrue(discoveredPeer1);

            discoveredPeer1 = false;

            peer2.DiscoverFalconPeersAsync(TimeSpan.FromMilliseconds(100), peer1.Port, Guid.NewGuid(), ips =>
                {
                    if (ips != null && ips.Length > 0 && ips[0].Port == peer1.Port)
                        discoveredPeer1 = true;
                    waitHandel.Set();
                });

            waitHandel.WaitOne();

            Assert.IsTrue(!discoveredPeer1);
        }

        [TestMethod]
        public void JoinUserDataTest()
        {
            var peer1 = CreateAndStartLocalPeer();
            peer1.SetVisibility(true, null, false);
            var bytesSent = new byte[123];
            SingleRandom.NextBytes(bytesSent);
            object myLock = new object();
            var waitHandel = new AutoResetEvent(false);
            byte[] bytesReceived = null;

            peer1.PeerAdded += (int id, Packet userDataPacketReceived) =>
                {
                    lock (myLock)
                    {
                        bytesReceived = userDataPacketReceived.ReadBytes(userDataPacketReceived.BytesRemaining);
                        waitHandel.Set();
                    }
                };

            var peer2 = CreateAndStartLocalPeer();
            var userData = peer1.BorrowPacketFromPool();
            userData.WriteBytes(bytesSent);
            ConnectToLocalPeer(peer2, peer1, null, userData);
            peer1.ReturnPacketToPool(userData);

            waitHandel.WaitOne(MAX_REPLY_WAIT_TIME);

            lock (myLock)
            {
                Assert.IsTrue(bytesSent.SequenceEqual(bytesReceived), "user data received in JoinRequest not as sent");
            }
        }

        [TestMethod]
        public void FalconAnonoymousPingTest()
        {
            var peer1 = CreateAndStartLocalPeer();
            var peer2 = CreateAndStartLocalPeer();
            var myLock = new object();
            var pongReceived = false;
            var waitHandel = new AutoResetEvent(false);

            peer1.SetVisibility(true, null, false, true);

            peer2.PongReceivedFromUnknownPeer += (IPEndPoint ip, TimeSpan rtt) =>
                {
                    lock (myLock)
                    {
                        pongReceived = true;
                    }
                };

            peer2.PingEndPoint(new IPEndPoint(IPAddress.Loopback, peer1.Port));

            waitHandel.WaitOne(MAX_REPLY_WAIT_TIME);

            lock (myLock)
            {
                Assert.IsTrue(pongReceived, "Reply Pong not received from unknown Ping in time.");
            }
        }

        [TestMethod]
        public void FalconPingPeerTest()
        {
            var peer1 = CreateAndStartLocalPeer();
            var peer2 = CreateAndStartLocalPeer();
            var myLock = new object();
            var pongReceived = false;
            var waitHandel = new AutoResetEvent(false);

            peer1.SetVisibility(true, null, false, false);
            ConnectToLocalPeer(peer2, peer1, null);

            peer2.PongReceivedFromPeer += (int id, TimeSpan rtt) =>
            {
                lock (myLock)
                {
                    pongReceived = true;
                }
            };

            var peer1Id = peer2.GetAllRemotePeers().First().Key;
            peer2.PingPeer(peer1Id);

            waitHandel.WaitOne(MAX_REPLY_WAIT_TIME);

            lock (myLock)
            {
                Assert.IsTrue(pongReceived, "Reply Pong not received from Ping to known peer in time.");
            }
        }

        [TestMethod]
        public void SimulatePacketLossTest()
        {
            const int NUM_OF_PACKETS            = 1000;
            const double PACKET_LOSS_PERCENTAGE = 50.0;

            var peer1 = CreateAndStartLocalPeer();
            var peer2 = CreateAndStartLocalPeer();
            var count = 0;

            peer1.SetVisibility(true, null, false);
            
            ConnectToLocalPeer(peer2, peer1, null);

            peer2.SetSimulatePacketLoss(PACKET_LOSS_PERCENTAGE);

            replyReceived = null; // clears any listeners
            replyReceived += (sender, packet) =>
                {
                    count++;
                };

            // Send NUM_OF_PACKETS from peer2 to peer1 and assert within 10% PACKET_LOSS_PERCENTAGE
            // of packets were lost.

            for (var i = 0; i < NUM_OF_PACKETS; i++)
            {
                peer2.EnqueueSendToAll(SendOptions.None, GetPingPacket(peer2));
                peer2.SendEnquedPackets();
                Thread.Sleep(1);
            }

            Assert.IsTrue(((count / NUM_OF_PACKETS) * 100.0) - PACKET_LOSS_PERCENTAGE < 10);
        }
    }
}<|MERGE_RESOLUTION|>--- conflicted
+++ resolved
@@ -34,7 +34,37 @@
         private static event ReplyReceived replyReceived;
         private static FalconPeer peerProcessingReceivedPacketsFor;
         private static object falconPeerLock = new object(); // lock on whenever calling something on a peer
-                
+
+        #region Additional test attributes
+        // 
+        //You can use the following additional attributes as you write your tests:
+        //
+        //Use ClassInitialize to run code before running the first test in the class
+        //[ClassInitialize()]
+        //public static void MyClassInitialize(TestContext testContext)
+        //{
+        //}
+        //
+        //Use ClassCleanup to run code after all tests in a class have run
+        //[ClassCleanup()]
+        //public static void MyClassCleanup()
+        //{
+        //}
+        //
+        //Use TestInitialize to run code before running each test
+        //[TestInitialize()]
+        //public void MyTestInitialize()
+        //{
+        //}
+        //
+        //Use TestCleanup to run code after each test has run
+        //[TestCleanup()]
+        //public void MyTestCleanup()
+        //{
+        //}
+        //
+        #endregion
+        
         public FalconPeerTests()
         {
             activePeers = new List<FalconPeer>();
@@ -226,11 +256,6 @@
             return pingPacket;
         }
 
-<<<<<<< HEAD
-        #endregion
-
-=======
->>>>>>> 6351240f
         [TestMethod]
         public void TryStartTest()
         {
@@ -370,7 +395,6 @@
 
             var allPeers = new List<FalconPeer>(otherPeers);
             allPeers.Add(peer1);
-
 #if DEBUG
             allPeers.ForEach(p => p.SetLogLevel(LogLevel.Debug));
 #endif
@@ -713,36 +737,7 @@
         [TestMethod]
         public void SimulatePacketLossTest()
         {
-            const int NUM_OF_PACKETS            = 1000;
-            const double PACKET_LOSS_PERCENTAGE = 50.0;
-
-            var peer1 = CreateAndStartLocalPeer();
-            var peer2 = CreateAndStartLocalPeer();
-            var count = 0;
-
-            peer1.SetVisibility(true, null, false);
-            
-            ConnectToLocalPeer(peer2, peer1, null);
-
-            peer2.SetSimulatePacketLoss(PACKET_LOSS_PERCENTAGE);
-
-            replyReceived = null; // clears any listeners
-            replyReceived += (sender, packet) =>
-                {
-                    count++;
-                };
-
-            // Send NUM_OF_PACKETS from peer2 to peer1 and assert within 10% PACKET_LOSS_PERCENTAGE
-            // of packets were lost.
-
-            for (var i = 0; i < NUM_OF_PACKETS; i++)
-            {
-                peer2.EnqueueSendToAll(SendOptions.None, GetPingPacket(peer2));
-                peer2.SendEnquedPackets();
-                Thread.Sleep(1);
-            }
-
-            Assert.IsTrue(((count / NUM_OF_PACKETS) * 100.0) - PACKET_LOSS_PERCENTAGE < 10);
+            // TODO
         }
     }
 }