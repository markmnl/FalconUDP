--- conflicted
+++ resolved
@@ -1,2127 +1,2107 @@
-﻿using System;
-using System.Collections.Generic;
-using System.Diagnostics;
-using System.Net;
-using System.Net.NetworkInformation;
-using System.Text;
-#if NETFX_CORE
-using Windows.Networking.Connectivity;
-using Windows.Networking;
-#endif
-
-namespace FalconUDP
-{
-    /// <summary>
-    /// Represents a FalconUDP peer which can discover, join and commuincate with other 
-    /// compatible FalconUDP peers connected to the same network.
-    /// </summary>
-    public class FalconPeer
-    {
-        /// <summary>
-        /// Maximum FalconUDP datagram size including FalconUDP header. 
-        /// </summary>
-        /// <remarks>
-        /// Try to stay under MTU which is most likely 1500 but we could be encapsulated https://cway.cisco.com/tools/ipsec-overhead-calc/ipsec-overhead-calc.html, 
-        /// that said actual datagram size sent will only as big as neccessary so be kind and allow 
-        /// the expected upper limit with a potential cost of fragmentation.
-        /// </remarks>
-        public const int MaxDatagramSize = 1500;
-
-        /// <summary>
-        /// Maximum timeout for response from a single ACK. ACK timeout increases each re-send up to this ceiling.
-        /// </summary>
-        public const float MaxAckTimeoutSeconds = 4.6f;
-
-        //
-        // Configurable Settings REMEMBER to update XML doc if change defaults. We favour fields
-        // instead of properties for members accessed frequently outside of this class internally 
-        // to prevent the method call (perhaps that is too pedantic).
-        //
-<<<<<<< HEAD
-        private byte latencySampleLength = 2;
-        private ushort resendRatioSampleLength = 24;
-        private int receiveBufferSize = 8192;
-        private int sendBufferSize = 8192;
-        private TimeSpan addUPnPMappingTimeout = TimeSpan.FromSeconds(3.6);
-        internal float AckTimeoutSeconds = 1.0f;
-        internal int MaxResends = 5;
-        internal int OutOfOrderTolerance = 100;
-        internal int MaxNeededOrindalSeq = UInt16.MaxValue + 100; // must be UInt16.MaxValue + OutOfOrderTolerance
-        internal float KeepAliveIntervalSeconds = 10.0f;
-        internal float KeepAliveProbeAfterSeconds = 0.0f; // Calculated, see UpdateProbeKeepAliveIfNoKeepAlive
-        internal float AutoFlushIntervalSeconds = 0.5f;
-        internal float PingTimeoutSeconds = 3.0f;
-        internal float SimulateLatencySeconds = 0.0f;
-        internal float SimulateJitterSeconds = 0.0f;
-        internal float quickDisconnectTimeout = 0.0f; // Calculated, see UpdateQuickDiconnectTimeout()
-        internal double SimulatePacketLossProbability = 0.0;
-
-=======
-        private byte        latencySampleLength             = 2;
-        private ushort      resendRatioSampleLength         = 24;
-        private int         receiveBufferSize               = 8192;
-        private int         sendBufferSize                  = 8192;
-        internal float      AckTimeoutSeconds               = 1.0f;
-        internal int        MaxResends                      = 5; // NOTE: badly named this is actually max sends including first send
-        internal int        OutOfOrderTolerance             = 100;
-        internal int        MaxNeededOrindalSeq             = UInt16.MaxValue + 100; // must be UInt16.MaxValue + OutOfOrderTolerance
-        internal float      KeepAliveIntervalSeconds        = 10.0f;
-        internal float      KeepAliveProbeAfterSeconds      = 0.0f; // Calculated, see UpdateProbeKeepAliveIfNoKeepAlive
-        internal float      AutoFlushIntervalSeconds        = 0.5f;
-        internal float      PingTimeoutSeconds              = 3.0f;
-        internal float      SimulateLatencySeconds          = 0.0f;
-        internal float      SimulateJitterSeconds           = 0.0f;
-        internal float      quickDisconnectTimeout          = 0.0f; // Calculated, see UpdateQuickDiconnectTimeout()
-        internal double     SimulatePacketLossProbability   = 0.0;
-        
->>>>>>> 6129dac9
-        private readonly ProcessReceivedPacket processReceivedPacketDelegate;
-        private readonly byte[] receiveBuffer;
-        private readonly Dictionary<IPEndPoint, RemotePeer> peersByIp;   // same RemotePeers as peersById
-        private readonly Dictionary<int, RemotePeer> peersById;          // same RemotePeers as peersByIp
-        private readonly List<AwaitingAcceptDetail> awaitingAcceptDetails;
-        private readonly List<Packet> readPacketsList;
-        private readonly List<RemotePeer> remotePeersToRemove;
-        private readonly Queue<Tuple<IPEndPoint, byte[]>> dummyDatagramsToProcess;
-        private readonly GenericObjectPool<EmitDiscoverySignalTask> emitDiscoverySignalTaskPool;
-        private readonly GenericObjectPool<PingDetail> pingPool;
-        private readonly List<EmitDiscoverySignalTask> discoveryTasks;
-        private readonly List<Guid> onlyReplyToDiscoveryRequestsWithToken;
-        private readonly RemotePeer unknownPeer;                         // peer re-used to send unsolicited messages to
-        private readonly DatagramPool sendDatagramsPool;
-
-        private int port;
-        private IPEndPoint anyAddrEndPoint;
-        private int peerIdCount;
-        private string joinPass;
-        private PunchThroughCallback punchThroughCallback;
-        private bool stopped;
-        private bool acceptJoinRequests;
-        private bool replyToAnonymousPings;
-        private float ellapsedSecondsAtLastUpdate;
-        private bool replyToAnyDiscoveryRequests;                       // i.e. reply unconditionally with or without a token
-        private List<IPEndPoint> broadcastEndPoints;
-        private AddUPnPPortMappingCallback addUPnPMappingCallback;
-        private TimeSpan addUPnPEllapsedAtStart;
-        private bool upnpMappingAdded;
-        private UPnPInternetGatewayDevice upnpDevice;
-
-
-#if DEBUG
-        private LogLevel logLvl;
-        private LogCallback logger;
-#endif
-        internal readonly Stopwatch Stopwatch;
-        internal readonly PacketPool PacketPool;
-#if NETFX_CORE
-        internal readonly List<HostName> LocalAddresses;
-#else
-        internal readonly HashSet<IPAddress> LocalAddresses;
-#endif
-        internal readonly List<PingDetail> PingsAwaitingPong;
-        internal readonly FalconPoolSizes PoolSizes;
-        internal static readonly Encoding TextEncoding = Encoding.UTF8;
-        internal IFalconTransceiver Transceiver;
-
-        internal bool IsCollectingStatistics { get { return Statistics != null; } }
-        internal bool HasPingsAwaitingPong { get { return PingsAwaitingPong.Count > 0; } }
-        internal static int MaxPayloadSize { get { return MaxDatagramSize - Const.FALCON_PACKET_HEADER_SIZE; } }
-
-        /// <summary>
-        /// Event raised when another FalconUDP peer joined.
-        /// </summary>
-        /// <remarks>A peer can be added when either this FalconPeer successfully joins another, or
-        /// another peer joins this one. Use the id in <see cref="PeerAdded"/> to send data to the 
-        /// new peer.</remarks>
-        public event PeerAdded PeerAdded;
-
-        /// <summary>
-        /// Event raised when another FalconUDP peer leaves us.
-        /// </summary>
-        /// <remarks>This event is not raised when we leave other peers. The dropped peer could 
-        /// have left some time ago and failed to notify us, e.g. if their network cable was
-        /// unplugged. </remarks>
-        public event PeerDropped PeerDropped;
-
-        /// <summary>
-        /// Event raised during a discovery operation started by calling either <see cref="DiscoverFalconPeersAsync(TimeSpan, int, Guid?, DiscoveryCallback, int)"/>
-        /// or <see cref="PunchThroughToAsync(IEnumerable{IPEndPoint}, TimeSpan, int, Guid?, PunchThroughCallback)"/>
-        /// </summary>
-        /// <remarks>This event is raised as soon as reply is received from a discovery request. The callback to <see cref="PunchThroughToAsync(IEnumerable{IPEndPoint}, TimeSpan, int, Guid?, PunchThroughCallback)"/>
-        /// will have the details of any other peers discovered. The callback to <see cref="PunchThroughToAsync(IEnumerable{IPEndPoint}, TimeSpan, int, Guid?, PunchThroughCallback)"/>
-        /// will have the details of the first peer that responded which will be the same as the details in this event.</remarks>
-        public event PeerDiscovered PeerDiscovered;
-
-        /// <summary>
-        /// Event raised when Pong received in reply to a Ping sent to a known Peer using <see cref="PingPeer(int)"/>.
-        /// </summary>
-        public event PongReceivedFromPeer PongReceivedFromPeer;
-
-        /// <summary>
-        /// Event raised when Pong received in reply to a Ping sent to a known or unknown Peer using <see cref="PingEndPoint(IPEndPoint)"/>.
-        /// </summary>
-        public event PongReceivedFromUnknownPeer PongReceivedFromUnknownPeer;
-
-        /// <summary>
-        /// Port this FalconPeer is or will be listening on.
-        /// </summary>
-        public int Port
-        {
-            get { return port; }
-            private set
-            {
-                port = value;
-#if NETFX_CORE
-                PortAsString = port.ToString();
-#endif
-            }
-        }
-
-#if NETFX_CORE
-        public string PortAsString { get; private set; }
-#endif
-
-        /// <summary>
-        /// <see cref="Statistics"/> structure containing total bytes sent and recieved in the last second.
-        /// </summary>
-        public Statistics Statistics { get; private set; }
-
-        /// <summary>
-        /// Gets whether this <see cref="FalconPeer"/> is started.
-        /// </summary>
-        public bool IsStarted { get { return !stopped; } }
-
-        /// <summary>
-        /// Time after which to to re-send a reliable message if not ACKnowledged within.
-        /// </summary>
-        /// <remarks>Default 1.2 seconds.</remarks>
-        public TimeSpan AckTimeout
-        {
-            get
-            {
-                return TimeSpan.FromSeconds(AckTimeoutSeconds);
-            }
-            set
-            {
-                CheckNotStarted();
-                float seconds = (float)value.TotalSeconds;
-                if (seconds <= 0.0f)
-                    throw new ArgumentOutOfRangeException("value", "must be greater than 0");
-                AckTimeoutSeconds = seconds;
-                UpdateProbeKeepAliveIfNoKeepAlive();
-                UpdateQuickDisconnectTimeout();
-            }
-        }
-
-        /// <summary>
-        /// Maximum number of times to re-send an unACKnowledged message before giving up.
-        /// </summary>
-        /// <remarks>Defaults to 5.</remarks>
-        public int MaxMessageResends
-        {
-            get
-            {
-                return MaxResends;
-            }
-            set
-            {
-                CheckNotStarted();
-                if (value < 0)
-                    throw new ArgumentOutOfRangeException("value", "cannot be less than 0");
-                MaxResends = value;
-                UpdateProbeKeepAliveIfNoKeepAlive();
-                UpdateQuickDisconnectTimeout();
-            }
-        }
-
-        /// <summary>
-        /// Messages received out-of-order from last received greater than this are dropped 
-        /// indiscrimintly.
-        /// </summary>
-        /// <remarks>Defaults 100</remarks>
-        public int MaxOutOfOrderTolerence
-        {
-            get { return OutOfOrderTolerance; }
-            set
-            {
-                CheckNotStarted();
-                if (value < 0)
-                    throw new ArgumentOutOfRangeException("value", "cannot be less than 0");
-                OutOfOrderTolerance = value;
-                MaxNeededOrindalSeq = UInt16.MaxValue + value;
-            }
-        }
-
-        /// <summary>
-        /// The number of most recent round-trip-times (from sending reliable message till 
-        /// receiving ACKnowledgment) to each peer used in the <see cref="QualityOfService.RoudTripTime"/> 
-        /// calculation.
-        /// </summary>
-        /// <remarks>Default 2.</remarks>
-        public byte LatencySampleSize
-        {
-            get { return latencySampleLength; }
-            set
-            {
-                CheckNotStarted();
-                if (value < 1)
-                    throw new ArgumentOutOfRangeException("value", "cannot be less than 1");
-                latencySampleLength = value;
-            }
-        }
-
-        /// <summary>
-        /// The number of most recent reliable messages that had to be re-sent or not to each peer 
-        /// used in the <see cref="QualityOfService.ResendRatio"/> calculation.
-        /// </summary>
-        /// <remarks>Default 24.</remarks>
-        public ushort ResendRatioSampleSize
-        {
-            get { return resendRatioSampleLength; }
-            set
-            {
-                CheckNotStarted();
-                if (value < 1)
-                    throw new ArgumentOutOfRangeException("value", "cannot be less than 1");
-                resendRatioSampleLength = value;
-            }
-        }
-
-        /// <summary>
-        /// The time span after which to send Falcon KeepAlive's to a remote peer if no reliable 
-        /// message sent or received from the peer.
-        /// </summary>
-        /// <remarks>
-        /// <para>Defaults 10.0 seconds.</para> 
-        /// <para>
-        /// KeepAlive's help determine dropped peers that did not properly "disconnect" (i.e. say 
-        /// Bye), update latency estimates and prevent stateful nodes timing-out our route they 
-        /// may hold to a remote peer (e.g. when traversed EIM NAT).</para>
-        /// <para>
-        /// Note: Only the peer which accpeted the connection sends KeepAlives to reduce bandwidth
-        /// (the KeepAlive master). If no KeepAlive is received from the KeepAlive master for a 
-        /// while the joinee peer (not the KeepAlive master) will send one (probe) to see if the 
-        /// KeepAlive master is still alive!</para>
-        /// </remarks>
-        public TimeSpan KeepAliveInterval
-        {
-            get { return TimeSpan.FromSeconds(KeepAliveIntervalSeconds); }
-            set
-            {
-                CheckNotStarted();
-                float seconds = (float)value.TotalSeconds;
-                if (seconds <= 0.0f)
-                    throw new ArgumentOutOfRangeException("value", "must be greater than 0");
-                KeepAliveIntervalSeconds = seconds;
-                UpdateProbeKeepAliveIfNoKeepAlive();
-            }
-        }
-
-        /// <summary>
-        /// Send enqued packets if the application has not done so for time span.
-        /// </summary>
-        /// <remarks>Defaults to 0.5 seconds.
-        /// 
-        /// Set to 0 to disable auto flushing.
-        /// 
-        /// Note: this is called in a call to Update() so will not flush send queues 
-        /// automatically, i.e. Update() still has to be called.</remarks>
-        public TimeSpan AutoFlushInterval
-        {
-            get { return TimeSpan.FromSeconds(AutoFlushIntervalSeconds); }
-            set
-            {
-                CheckNotStarted();
-                float seconds = (float)value.TotalSeconds;
-                if (seconds < 0.0f)
-                    throw new ArgumentOutOfRangeException("value", "cannot be less than 0");
-                AutoFlushIntervalSeconds = seconds;
-            }
-        }
-
-        /// <summary>
-        /// Size of the receive buffer in bytes for the single Socket this peer will use.
-        /// </summary>
-        /// <remarks>Default is 8192 (i.e. 8 KB)</remarks>
-        public int ReceiveBufferSize
-        {
-            get { return receiveBufferSize; }
-            set
-            {
-                CheckNotStarted();
-                if (value <= 0)
-                    throw new ArgumentOutOfRangeException("value", "must be greater than 0");
-                receiveBufferSize = value;
-            }
-        }
-
-        /// <summary>
-        /// Size of the send buffer in bytes for the single Socket this peer will use.
-        /// </summary>
-        /// <remarks>Default is 8192 (i.e. 8 KB)</remarks>
-        public int SendBufferSize
-        {
-            get { return sendBufferSize; }
-            set
-            {
-                CheckNotStarted();
-                if (value <= 0)
-                    throw new ArgumentOutOfRangeException("value", "must be greater than 0");
-                sendBufferSize = value;
-            }
-        }
-
-        /// <summary>
-        /// Time span after which to stop listening for a reply Pong to a Ping this peer sent.
-        /// </summary>
-        /// <remarks>Defaults to 2 seconds.</remarks>
-        public TimeSpan PingTimeout
-        {
-            get { return TimeSpan.FromSeconds(PingTimeoutSeconds); }
-            set
-            {
-                CheckNotStarted();
-                float seconds = (float)value.TotalSeconds;
-                if (seconds <= 0.0f)
-                    throw new ArgumentOutOfRangeException("value", "must be greater than 0");
-                PingTimeoutSeconds = seconds;
-            }
-        }
-
-        /// <summary>
-        /// Get or sets period to delay outgoing sends from when they otherwise would be sent.
-        /// </summary>
-        /// <remarks>Set to 0 (the default) to disable delaying.</remarks>
-        public TimeSpan SimulateDelayTimeSpan
-        {
-            get { return TimeSpan.FromSeconds(SimulateLatencySeconds); }
-            set
-            {
-                float seconds = (float)value.TotalSeconds;
-                if (seconds < 0.0f)
-                    throw new ArgumentOutOfRangeException("value", "cannot be less than 0");
-                SimulateLatencySeconds = seconds;
-            }
-        }
-
-        /// <summary>
-        /// Gets or sets maximum period up to this value (inclusive) to add or subtract from 
-        /// <see cref="SimulateDelayTimeSpan"/> when delaying sends that are about to be sent.
-        /// </summary>
-        /// <remarks>Set to 0 (the default) to disable. <see cref="SimulateDelayTimeSpan"/> must 
-        /// be set before this and this value cannot be greater than <see cref="SimulateDelayTimeSpan"/>.</remarks>
-        public TimeSpan SimulateDelayJitterTimeSpan
-        {
-            get { return TimeSpan.FromSeconds(SimulateJitterSeconds); }
-            set
-            {
-                float seconds = (float)value.TotalSeconds;
-                if (seconds < 0.0f)
-                    throw new ArgumentOutOfRangeException("value", "cannot be less than 0");
-                if (seconds > SimulateLatencySeconds)
-                    throw new ArgumentOutOfRangeException("value", "cannot be greater than SimulateDelayTimeSpan");
-                SimulateJitterSeconds = seconds;
-            }
-        }
-
-        /// <summary>
-        /// Get or sets probability outgoing sends will be silently dropped to simulate poor 
-        /// network conditions. 0.0 no sends will be dropped, 1.0 all sends will be dropped.
-        /// </summary>
-        public double SimulatePacketLossChance
-        {
-            get { return SimulatePacketLossProbability; }
-            set
-            {
-                if (value > 1.0 || value < 0.0)
-                    throw new ArgumentOutOfRangeException("value", "must be between 0.0 and 1.0 inclusive");
-                SimulatePacketLossProbability = value;
-            }
-        }
-
-#if DEBUG
-        /// <summary>
-        /// Creates a new FalconPeer.
-        /// </summary>
-        /// <param name="port">Port to listen on.</param>
-        /// <param name="processReceivedPacketDelegate">Callback invoked when 
-        /// <see cref="ProcessReceivedPackets()"/> called for each packet received.</param>
-        /// <param name="poolSizes">Numbers of objects this FalconPeer should pre-allocate</param>
-        /// <param name="logCallback">Callback to use for logging, if not supplied logs written to Debug.</param>
-        /// <param name="logLevel">Severtiy level and more serious levels which to log.</param>
-        public FalconPeer(int port,
-            ProcessReceivedPacket processReceivedPacketDelegate,
-            FalconPoolSizes poolSizes,
-            LogCallback logCallback = null,
-            LogLevel logLevel = LogLevel.Warning)
-#else
-        /// <summary>
-        /// Creates a new FalconPeer.
-        /// </summary>
-        /// <param name="port">Port to listen on.</param>
-        /// <param name="processReceivedPacketDelegate">Callback invoked when 
-        /// <param name="poolSizes">Numbers of objects this FalconPeer should pre-allocate</param>
-        /// <see cref="ProcessReceivedPackets()"/> called for each packet received.</param>
-        public FalconPeer(int port, ProcessReceivedPacket processReceivedPacketDelegate, FalconPoolSizes poolSizes)
-#endif
-        {
-            if (!BitConverter.IsLittleEndian)
-                new PlatformNotSupportedException("CPU architecture not supported: Big Endian reading and writing to and from FalconUDP packets has not been implemented.");
-
-            this.Port = port;
-            this.processReceivedPacketDelegate = processReceivedPacketDelegate;
-            this.peersByIp = new Dictionary<IPEndPoint, RemotePeer>();
-            this.peersById = new Dictionary<int, RemotePeer>();
-#if NETFX_CORE
-            this.LocalAddresses = new List<HostName>();
-#else
-            this.anyAddrEndPoint = new IPEndPoint(IPAddress.Any, port);
-            this.LocalAddresses = new HashSet<IPAddress>();
-#endif
-            this.peerIdCount = 0;
-            this.awaitingAcceptDetails = new List<AwaitingAcceptDetail>();
-            this.acceptJoinRequests = false;
-            this.PingsAwaitingPong = new List<PingDetail>();
-            this.receiveBuffer = new byte[MaxDatagramSize];
-            this.readPacketsList = new List<Packet>();
-            this.stopped = true;
-            this.remotePeersToRemove = new List<RemotePeer>();
-            this.dummyDatagramsToProcess = new Queue<Tuple<IPEndPoint, byte[]>>();
-            this.Stopwatch = new Stopwatch();
-
-            // pools
-            this.PoolSizes = poolSizes;
-            this.PacketPool = new PacketPool(MaxPayloadSize, poolSizes.InitalNumPacketsToPool);
-            this.emitDiscoverySignalTaskPool = new GenericObjectPool<EmitDiscoverySignalTask>(poolSizes.InitalNumEmitDiscoverySignalTaskToPool);
-            this.pingPool = new GenericObjectPool<PingDetail>(poolSizes.InitalNumPingsToPool);
-            this.sendDatagramsPool = new DatagramPool(MaxDatagramSize, poolSizes.InitalNumSendDatagramsToPoolPerPeer);
-
-            // discovery
-            this.discoveryTasks = new List<EmitDiscoverySignalTask>();
-            this.onlyReplyToDiscoveryRequestsWithToken = new List<Guid>();
-
-            // helper
-#if NETFX_CORE
-            this.unknownPeer = new RemotePeer(this, new IPEndPoint("127.0.0.1", this.Port.ToString()), 0, false);
-#else
-            this.unknownPeer = new RemotePeer(this, new IPEndPoint(IPAddress.Broadcast, this.Port), 0, false);
-#endif
-
-#if DEBUG
-            // log
-            this.logLvl = logLevel;
-            if (logCallback != null)
-            {
-                logger = logCallback;
-            }
-            else
-            {
-#if !NETFX_CORE
-                Debug.AutoFlush = true;
-#endif
-            }
-            Log(LogLevel.Info, "Initialized");
-#endif
-
-            // calculated vars
-            UpdateProbeKeepAliveIfNoKeepAlive();
-            UpdateQuickDisconnectTimeout();
-        }
-
-        private void CheckStarted()
-        {
-            if (stopped)
-                throw new InvalidOperationException("FalconPeer is not started!");
-        }
-
-        private void CheckNotStarted()
-        {
-            if (!stopped)
-                throw new InvalidOperationException("FalconPeer already started!");
-        }
-
-        private void UpdateProbeKeepAliveIfNoKeepAlive()
-        {
-            // Updates the amount of time peer who is not the KeepAlive master should send a 
-            // KeepAlive probe after not receiving any reliable message from the KeepAlive master 
-            // to see if the master is still alive!
-
-            // Calculate to be:
-            //
-            //      KeepAliveInterval + 3 x re-sends + a bit
-            //
-            KeepAliveProbeAfterSeconds = KeepAliveIntervalSeconds +
-                AckTimeoutSeconds +
-                AckTimeoutSeconds * 2 +
-                AckTimeoutSeconds * 3 +
-                0.5f;
-        }
-
-        private void UpdateQuickDisconnectTimeout()
-        {
-            // If time between calls to Update exceeds this, drop all peers rather then waiting to 
-            // learn they would have dropped us (becuase we know they would dropped us as we could 
-            // not have responded).
-
-            float total = 0.0f;
-            for (int i = 1; i <= MaxResends; i++)
-            {
-                total += Math.Min(AckTimeoutSeconds * i, MaxAckTimeoutSeconds);
-            }
-            quickDisconnectTimeout = total;
-        }
-
-        private void ProcessReceivedPackets()
-        {
-            // clear the list of previously read packets
-            readPacketsList.Clear();
-
-            // move received packets ready for reading from remote peers into readPacketList
-            foreach (RemotePeer rp in peersById.Values)
-            {
-                if (rp.UnreadPacketCount > 0)
-                {
-                    readPacketsList.AddRange(rp.Read());
-                }
-            }
-
-            // for each packet call the process received packet delegate then return it to the pool
-            foreach (Packet p in readPacketsList)
-            {
-                try
-                {
-                    //-------------------------------
-                    processReceivedPacketDelegate(p);
-                    //-------------------------------
-                }
-                finally
-                {
-                    PacketPool.Return(p);
-                }
-            }
-        }
-
-        private void Update(float dt)
-        {
-            // peers to remove
-            if (remotePeersToRemove.Count > 0)
-            {
-                for (int i = 0; i < remotePeersToRemove.Count; i++)
-                {
-                    RemovePeer(remotePeersToRemove[i], false);
-                }
-                remotePeersToRemove.Clear();
-            }
-
-            // dummy datagrams
-            while (dummyDatagramsToProcess.Count > 0)
-            {
-                Tuple<IPEndPoint, byte[]> datagram = dummyDatagramsToProcess.Dequeue();
-                ProcessReceivedDatagram(datagram.Item1, datagram.Item2, datagram.Item2.Length);
-            }
-
-            // read received datagrams
-            while (Transceiver.BytesAvaliable > 0)
-            {
-                IPEndPoint fromIPEndPoint = anyAddrEndPoint;
-
-                int size = Transceiver.Read(receiveBuffer, ref fromIPEndPoint);
-
-                Log(LogLevel.Debug, String.Format("Received {0} bytes from: {1}", size, (IPEndPoint)fromIPEndPoint));
-
-                if (size == 0) // i.e. failure
-                {
-                    TryRemovePeer((IPEndPoint)fromIPEndPoint, false, false);
-                }
-                else
-                {
-                    if (IsCollectingStatistics)
-                    {
-                        Statistics.AddBytesReceived(size);
-                    }
-
-                    // detect if we are waiting for an UPnP response this is it
-                    if (addUPnPMappingCallback != null
-                        && size > 4
-                        && receiveBuffer[0] == 'H'
-                        && receiveBuffer[1] == 'T'
-                        && receiveBuffer[2] == 'T'
-                        && receiveBuffer[3] == 'P')
-                    {
-                        ProcessUPnPBroadcastResponse((IPEndPoint)fromIPEndPoint, receiveBuffer, size);
-                    }
-                    else
-                    {
-                        ProcessReceivedDatagram((IPEndPoint)fromIPEndPoint, receiveBuffer, size);
-                    }
-                }
-            }
-
-            // pings awaiting pong 
-            if (PingsAwaitingPong.Count > 0)
-            {
-                // NOTE: This must be done before processing recieved packets and updating remote 
-                //       peers so times updated.
-
-                for (int i = 0; i < PingsAwaitingPong.Count; i++)
-                {
-                    PingDetail detail = PingsAwaitingPong[i];
-                    detail.EllapsedSeconds += dt;
-                    if (detail.EllapsedSeconds > PingTimeoutSeconds)
-                    {
-                        PingsAwaitingPong.RemoveAt(i);
-                        --i;
-                        pingPool.Return(detail);
-                    }
-                }
-            }
-
-            // process received packets
-            ProcessReceivedPackets();
-
-            // unknown peer
-            unknownPeer.Update(dt);
-
-            // remote peers
-            foreach (RemotePeer rp in peersById.Values)
-            {
-                rp.Update(dt);
-            }
-
-            // stats
-            if (IsCollectingStatistics)
-            {
-                Statistics.Update(dt);
-            }
-
-            // discovery
-            if (discoveryTasks.Count > 0)
-            {
-                for (int i = 0; i < discoveryTasks.Count; i++)
-                {
-                    EmitDiscoverySignalTask task = discoveryTasks[i];
-                    task.Update(dt);
-                    if (task.TaskEnded)
-                    {
-                        discoveryTasks.RemoveAt(i);
-                        i--;
-                        emitDiscoverySignalTaskPool.Return(task);
-                    }
-                }
-            }
-
-            // awaiting accept details
-            if (awaitingAcceptDetails.Count > 0)
-            {
-                for (int i = 0; i < awaitingAcceptDetails.Count; i++)
-                {
-                    AwaitingAcceptDetail aad = awaitingAcceptDetails[i];
-                    aad.EllapsedSecondsSinceStart += dt;
-                    float acceptTimeout = GetAckTimeout(aad.RetryCount);
-
-                    if (aad.EllapsedSecondsSinceStart >= acceptTimeout)
-                    {
-                        if (aad.RetryCount < MaxResends)
-                        {
-                            // try again
-                            TryJoinPeerAsync(aad);
-                            aad.EllapsedSecondsSinceStart = 0.0f;
-                            aad.RetryCount++;
-                        }
-                        else
-                        {
-                            // give up, peer has not been added yet so no need to drop
-                            awaitingAcceptDetails.RemoveAt(i);
-                            i--;
-                            if (aad.Callback != null)
-                            {
-                                aad.Callback(new FalconOperationResult<int>(false, "Remote peer never responded to join request.", -1));
-                            }
-                            if (aad.UserDataPacket != null)
-                            {
-                                ReturnPacketToPool(aad.UserDataPacket);
-                            }
-                        }
-                    }
-                }
-            }
-        }
-
-        private void SendToUnknownPeer(IPEndPoint ep, PacketType type, SendOptions opts, byte[] payload)
-        {
-            Debug.Assert((opts & SendOptions.Reliable) != SendOptions.Reliable, "cannot send reliable messages to unknown peer");
-
-            Packet p = PacketPool.Borrow();
-            p.WriteBytes(payload);
-            unknownPeer.UpdateEndPoint(ep);
-            unknownPeer.EnqueueSend(type, opts, p);
-
-            // Flushes queue immediatly in case another packet to send before user-application 
-            // gets around to flushing send queues.
-
-            unknownPeer.ForceFlushSendChannelNow(opts);
-        }
-
-        private bool TryGetAndRemoveWaitingAcceptDetail(IPEndPoint ep, out AwaitingAcceptDetail detail)
-        {
-            detail = awaitingAcceptDetails.Find(aad => aad.EndPoint.FastEquals(ep));
-            if (detail != null)
-            {
-                awaitingAcceptDetails.Remove(detail);
-                return true;
-            }
-            return false;
-        }
-
-        private void DiscoverFalconPeersAsync(bool listenForReply,
-            TimeSpan timeSpan,
-            int numOfRequests,
-            int maxPeersToDiscover,
-            IEnumerable<IPEndPoint> endPoints,
-            Guid? token,
-            DiscoveryCallback callback)
-        {
-            EmitDiscoverySignalTask task = emitDiscoverySignalTaskPool.Borrow();
-            task.Init(this, listenForReply, (float)timeSpan.TotalSeconds, numOfRequests, maxPeersToDiscover, endPoints, token, callback);
-            task.EmitDiscoverySignal(); // emit first signal now
-            discoveryTasks.Add(task);
-        }
-
-        internal void TryRemovePeer(IPEndPoint ip, bool logFailure, bool sayBye)
-        {
-            RemotePeer rp;
-            if (!peersByIp.TryGetValue(ip, out rp))
-            {
-                if (logFailure)
-                {
-                    Log(LogLevel.Error, String.Format("Failed to remove peer: {0}, peer unknown.", ip));
-                }
-            }
-            else
-            {
-                RemovePeer(rp, sayBye);
-            }
-        }
-
-        private void TryJoinPeerAsync(AwaitingAcceptDetail detail)
-        {
-            SendToUnknownPeer(detail.EndPoint, PacketType.JoinRequest, SendOptions.None, detail.JoinData);
-        }
-
-        // ASSUMPTION: caller checked operation is in progress by checking callback is not null
-        private void EndAddUPnPMapping(AddUPnPMappingResult result)
-        {
-            Log(LogLevel.Info, "EndAddUPnPMapping, result: " + result.ToString());
-            upnpMappingAdded = result == AddUPnPMappingResult.Success;
-            AddUPnPPortMappingCallback callback = addUPnPMappingCallback;
-            addUPnPMappingCallback = null;
-            addUPnPMappingCallback(result);
-        }
-        
-        private void ProcessUPnPBroadcastResponse(IPEndPoint fromIPEndPoint, byte[] buffer, int size)
-        {
-            // An actual response for reference: HTTP/1.1 200 OK\r\nCACHE-CONTROL:max-age=1800\r\nEXT:\r\nLOCATION:http://10.0.0.138:80/upnp/IGD.xml\r\nSERVER:Thomson TG 782T 8.6.P.3 UPnP/1.0 (00-24-17-D1-37-43)\r\nST:upnp:rootdevice\r\nUSN:uuid:UPnP_Thomson TG782T-1_00-24-17-D1-37-43::upnp:rootdevice\r\n\r\n
-
-            if (size < 5)
-                return;
-            if (addUPnPMappingCallback == null)
-                return;
-
-            // parse response for location of xml containing services
-            string resp = Encoding.ASCII.GetString(buffer, 0, size);
-            resp = resp.ToLower();
-            Log(LogLevel.Info, "Processing UPnP broadcase response: " + resp);
-            if (!(resp.Contains("upnp:rootdevice") && resp.Contains("location:")))
-                return;
-            string location = resp.Substring(resp.IndexOf("location:") + 9);
-            location = location.Substring(0, resp.IndexOf("\r"));
-            Uri locationUri = new Uri(location);
-
-            // try create UPnPDevice which attmpts to download service url from location
-            UPnPInternetGatewayDevice.BeginCreate(locationUri, device => 
-            {
-                if (addUPnPMappingCallback == null)
-                    return;
-
-                if (upnpDevice == null)
-                {
-                    EndAddUPnPMapping(AddUPnPMappingResult.FailedOther);
-                }
-                else
-                {
-                    upnpDevice = device;
-
-                    // add forwarding rules for our the local addresse(s)
-                    foreach (var addr in LocalAddresses)
-                    {
-                        if (IPAddress.IsLoopback(addr))
-                            continue;
-                        if (upnpDevice.TryAddForwardingRule(System.Net.Sockets.ProtocolType.Udp, addr, (ushort)Port, "FalconUDP" + Port.ToString()))
-                        {
-                            upnpMappingAdded = true;
-                        }
-                    }
-                    EndAddUPnPMapping(upnpMappingAdded ? AddUPnPMappingResult.Success : AddUPnPMappingResult.FailedOther);
-                }
-            });
-
-        }
-
-        private void ProcessReceivedDatagram(IPEndPoint fromIPEndPoint, byte[] buffer, int size)
-        {
-            // check size
-            if (size < Const.FALCON_PACKET_HEADER_SIZE)
-            {
-                Log(LogLevel.Error, String.Format("Datagram dropped from: {0}, smaller than min size.", fromIPEndPoint));
-                return;
-            }
-
-            if (size > MaxDatagramSize)
-            {
-                Log(LogLevel.Error, String.Format("Datagram dropped from: {0}, greater than max size.", fromIPEndPoint));
-                return;
-            }
-
-            // check not from self
-#if NETFX_CORE
-            if ((fromIPEndPoint.Address.RawName.StartsWith("127.") || LocalAddresses.Exists(hn => hn.IsEqual(fromIPEndPoint.Address)))
-                && fromIPEndPoint.PortAsString == PortAsString)
-#else
-            if ((IPAddress.IsLoopback(fromIPEndPoint.Address) || LocalAddresses.Contains(fromIPEndPoint.Address))
-                && fromIPEndPoint.Port == Port)
-#endif
-            {
-                Log(LogLevel.Warning, "Dropped datagram received from self.");
-                return;
-            }
-
-
-            // parse header
-            byte packetDetail = buffer[0];
-            SendOptions opts = (SendOptions)(byte)(packetDetail & Const.SEND_OPTS_MASK);
-            PacketType type = (PacketType)(byte)(packetDetail & Const.PACKET_TYPE_MASK);
-            bool isAckPacket = type == PacketType.ACK;
-            ushort seq = BitConverter.ToUInt16(buffer, 1);
-            ushort payloadSize = BitConverter.ToUInt16(buffer, 3);
-
-            // check the header makes sense (anyone could send us UDP datagrams)
-            if (!(opts == SendOptions.None || opts == SendOptions.InOrder || opts == SendOptions.Reliable || opts == SendOptions.ReliableInOrder)
-                || (isAckPacket && ((opts & SendOptions.Reliable) != SendOptions.Reliable)))
-            {
-                Log(LogLevel.Warning, String.Format("Datagram dropped from peer: {0}, bad header.", fromIPEndPoint));
-                return;
-            }
-
-            if (!isAckPacket && size < (payloadSize + Const.FALCON_PACKET_HEADER_SIZE))
-            {
-                Log(LogLevel.Warning, String.Format("Datagram dropped from peer: {0}, size: {1}, less than min purported: {2}.",
-                    fromIPEndPoint,
-                    size,
-                    payloadSize + Const.FALCON_PACKET_HEADER_SIZE));
-                return;
-            }
-
-            int count = size - Const.FALCON_PACKET_HEADER_SIZE;    // num of bytes remaining to be read
-            int index = Const.FALCON_PACKET_HEADER_SIZE;           // index in args.Buffer to read from
-
-            Log(LogLevel.Debug, String.Format("<- Processing received datagram seq {0}, channel: {1}, total size: {2}...", seq.ToString(), opts.ToString(), size.ToString()));
-
-            RemotePeer rp;
-            if (peersByIp.TryGetValue(fromIPEndPoint, out rp))
-            {
-                bool isFirstPacketInDatagram = true;
-                do
-                {
-                    Log(LogLevel.Debug, String.Format("<-- Processing received packet type {0}, payload size: {1}...", type.ToString(), payloadSize.ToString()));
-
-                    if (!rp.TryAddReceivedPacket(seq,
-                        opts,
-                        type,
-                        buffer,
-                        index,
-                        payloadSize,
-                        isFirstPacketInDatagram))
-                    {
-                        break;
-                    }
-
-                    // process any additional packets in datagram
-
-                    if (!isAckPacket) // payloadSize is stopover time in ACKs
-                    {
-                        count -= payloadSize;
-                        index += payloadSize;
-                    }
-
-                    if (count >= Const.ADDITIONAL_PACKET_HEADER_SIZE)
-                    {
-                        // parse additional packet header
-                        packetDetail = buffer[index];
-                        type = (PacketType)(packetDetail & Const.PACKET_TYPE_MASK);
-                        isAckPacket = type == PacketType.ACK;
-                        if (isAckPacket)
-                        {
-                            opts = (SendOptions)(packetDetail & Const.SEND_OPTS_MASK);
-                            seq = BitConverter.ToUInt16(buffer, index + 1);
-                            payloadSize = BitConverter.ToUInt16(buffer, index + 3);
-                            index += Const.FALCON_PACKET_HEADER_SIZE;
-                            count -= Const.FALCON_PACKET_HEADER_SIZE;
-                        }
-                        else
-                        {
-                            payloadSize = BitConverter.ToUInt16(buffer, index + 1);
-                            index += Const.ADDITIONAL_PACKET_HEADER_SIZE;
-                            count -= Const.ADDITIONAL_PACKET_HEADER_SIZE;
-
-                            // validate size
-                            if (payloadSize > count)
-                            {
-                                Log(LogLevel.Error, String.Format("Dropped last {0} bytes of datagram from {1}, less than purported packet size: {2}.",
-                                    count.ToString(),
-                                    fromIPEndPoint.ToString(),
-                                    payloadSize.ToString()));
-                                return;
-                            }
-                        }
-                    }
-                    else
-                    {
-                        return;
-                    }
-
-                    isFirstPacketInDatagram = false;
-
-                } while (true);
-            }
-            else
-            {
-                Log(LogLevel.Debug, String.Format("<-- Processing received packet type {0}, payload size: {1}...", type.ToString(), payloadSize.ToString()));
-
-                #region "Proccess datagram from unknown peer"
-
-                // NOTE: Additional packets not possible in any of the valid messages from an 
-                //       unknown peer.
-
-                switch (type)
-                {
-                    case PacketType.JoinRequest:
-                        {
-                            if (!acceptJoinRequests)
-                            {
-                                Log(LogLevel.Warning, String.Format("Join request dropped from peer: {0}, not accepting join requests.", fromIPEndPoint));
-                                return;
-                            }
-
-                            if (payloadSize == 0)
-                            {
-                                Log(LogLevel.Warning, String.Format("Join request dropped from peer: {0}, 0 payload size.", fromIPEndPoint));
-                                return;
-                            }
-
-                            string pass = null;
-                            byte passSize = buffer[index];
-                            index++;
-                            count--;
-                            if (passSize > 0)
-                            {
-                                if (count < passSize)
-                                {
-                                    Log(LogLevel.Warning, String.Format("Join request dropped from peer: {0}, has pass size {1} but remaining size is {2}.", fromIPEndPoint, passSize, count));
-                                    return;
-                                }
-                                pass = TextEncoding.GetString(buffer, index, passSize);
-                                index += passSize;
-                                count -= passSize;
-                            }
-
-                            if (pass != joinPass)
-                            {
-                                Log(LogLevel.Warning, String.Format("Join request from: {0} dropped, bad pass.", fromIPEndPoint));
-                            }
-                            else
-                            {
-                                Log(LogLevel.Info, String.Format("Accepted Join Request from: {0}", fromIPEndPoint));
-
-                                // If any remaining bytes included in payload they are for the user-application.
-                                Packet joinUserData = null;
-                                if (count > 0)
-                                {
-                                    joinUserData = PacketPool.Borrow();
-                                    joinUserData.WriteBytes(buffer, index, count);
-                                    count = 0;
-                                    index += count;
-                                    joinUserData.ResetAndMakeReadOnly(-1);
-                                }
-
-                                rp = AddPeer(fromIPEndPoint, joinUserData);
-                                rp.Accept();
-                            }
-                        }
-                        break;
-                    case PacketType.AcceptJoin:
-                        {
-                            AwaitingAcceptDetail detail;
-                            if (!TryGetAndRemoveWaitingAcceptDetail(fromIPEndPoint, out detail))
-                            {
-                                // Possible reasons we do not have detail are: 
-                                //  1) Accept is too late,
-                                //  2) Accept duplicated and we have already removed it, or
-                                //  3) Accept was unsolicited.
-
-                                Log(LogLevel.Warning, String.Format("Dropped Accept Packet from unknown peer: {0}.", fromIPEndPoint));
-                            }
-                            else
-                            {
-                                Log(LogLevel.Info, String.Format("Successfully joined: {0}", fromIPEndPoint));
-
-                                // create the new peer, send ACK, call the callback
-                                rp = AddPeer(fromIPEndPoint, detail.UserDataPacket);
-                                rp.ACK(seq, opts);
-                                rp.IsKeepAliveMaster = true; // the acceptor is the keep-alive-master
-                                if (detail.Callback != null)
-                                {
-                                    FalconOperationResult<int> result = new FalconOperationResult<int>(true, null, null, rp.Id);
-                                    detail.Callback(result);
-                                }
-                            }
-                        }
-                        break;
-                    case PacketType.DiscoverRequest:
-                        {
-                            bool reply = false;
-
-                            if (replyToAnyDiscoveryRequests)
-                            {
-                                reply = true;
-                            }
-                            else if (onlyReplyToDiscoveryRequestsWithToken.Count > 0 && count == Const.DISCOVERY_TOKEN_SIZE)
-                            {
-                                byte[] tokenBytes = new byte[Const.DISCOVERY_TOKEN_SIZE];
-                                Buffer.BlockCopy(buffer, index, tokenBytes, 0, Const.DISCOVERY_TOKEN_SIZE);
-                                Guid token = new Guid(tokenBytes);
-
-                                if (onlyReplyToDiscoveryRequestsWithToken.Contains(token))
-                                    reply = true;
-                            }
-
-                            if (reply)
-                            {
-                                Log(LogLevel.Info, String.Format("Received Discovery Request from: {0}, sending discovery reply...", fromIPEndPoint));
-                                SendToUnknownPeer(fromIPEndPoint, PacketType.DiscoverReply, SendOptions.None, null);
-                            }
-                            else
-                            {
-                                Log(LogLevel.Info, String.Format("Received Discovery Request from: {0}, dropped - invalid token and set to not reply.", fromIPEndPoint));
-                            }
-                        }
-                        break;
-                    case PacketType.DiscoverReply:
-                        {
-                            // ASSUMPTION: There can only be one EmitDiscoverySignalTask at any one time that 
-                            //             matches (inc. broadcast addresses) any one discovery reply.
-
-                            foreach (EmitDiscoverySignalTask task in discoveryTasks)
-                            {
-                                if (task.IsAwaitingDiscoveryReply && task.IsForDiscoveryReply(fromIPEndPoint))
-                                {
-                                    task.AddDiscoveryReply(fromIPEndPoint);
-                                    Log(LogLevel.Info, String.Format("Received Discovery Reply from: {0}", fromIPEndPoint));
-                                    break;
-                                }
-                            }
-                        }
-                        break;
-                    case PacketType.Ping:
-                        {
-                            if (!replyToAnonymousPings)
-                                return;
-
-                            SendToUnknownPeer(fromIPEndPoint, PacketType.Pong, SendOptions.None, null);
-                        }
-                        break;
-                    case PacketType.Pong:
-                        {
-                            if (HasPingsAwaitingPong)
-                            {
-                                PingDetail detail = PingsAwaitingPong.Find(pd => pd.IPEndPointPingSentTo != null
-                                    && pd.IPEndPointPingSentTo.FastEquals(fromIPEndPoint));
-
-                                if (detail != null)
-                                {
-                                    RaisePongReceivedFromUnknownPeer(fromIPEndPoint, TimeSpan.FromSeconds(detail.EllapsedSeconds));
-                                    RemovePingAwaitingPongDetail(detail);
-                                }
-                            }
-                        }
-                        break;
-                    default:
-                        {
-                            Log(LogLevel.Warning, String.Format("{0} Datagram dropped from unknown peer: {1}.", type, fromIPEndPoint));
-                        }
-                        break;
-                }
-                #endregion
-            }
-        }
-
-        private void PunchThroughDiscoveryCallback(IPEndPoint[] endPoints)
-        {
-            if (punchThroughCallback == null)
-                return;
-
-            if (endPoints != null && endPoints.Length > 0)
-            {
-                punchThroughCallback(true, endPoints[0]);
-            }
-            else
-            {
-                punchThroughCallback(false, null);
-            }
-        }
-
-        private void RemovePeer(RemotePeer rp, bool sayBye)
-        {
-            if (sayBye)
-            {
-                // Enqueue Bye and flush send channels so Bye will be last packet peer receives and 
-                // any outstanding sends are sent too.
-                rp.Bye();
-                rp.TryFlushSendQueues();
-                Log(LogLevel.Info, String.Format("Removed and saying bye to: {0}.", rp.EndPoint));
-            }
-            else
-            {
-                Log(LogLevel.Info, String.Format("Removed: {0}.", rp.EndPoint));
-            }
-
-            peersById.Remove(rp.Id);
-            peersByIp.Remove(rp.EndPoint);
-
-            RaisePeerDropped(rp.Id);
-        }
-
-        internal RemotePeer AddPeer(IPEndPoint ip, Packet joinUserData)
-        {
-            peerIdCount++;
-            RemotePeer rp = new RemotePeer(this, ip, peerIdCount);
-            peersById.Add(peerIdCount, rp);
-            peersByIp.Add(ip, rp);
-
-            // raise PeerAdded event
-            if (PeerAdded != null)
-            {
-                // set the peer id which we only just learnt on the user data packet
-                if (joinUserData != null)
-                    joinUserData.PeerId = rp.Id;
-
-                PeerAdded(rp.Id, joinUserData);
-
-                // return packet to pool 
-                if (joinUserData != null)
-                    ReturnPacketToPool(joinUserData);
-            }
-
-            return rp;
-        }
-
-        internal void RemovePeerOnNextUpdate(RemotePeer rp)
-        {
-            remotePeersToRemove.Add(rp);
-        }
-
-        internal void EnqueuePacketToProcessOnNextUpdate(IPEndPoint fromIPEndPoint, byte[] datagram)
-        {
-            dummyDatagramsToProcess.Enqueue(Tuple.Create(fromIPEndPoint, datagram));
-        }
-
-        [Conditional("DEBUG")]
-        internal void Log(LogLevel lvl, string msg)
-        {
-#if DEBUG
-            if (lvl >= logLvl)
-            {
-                string line = String.Format("{0}\t{1}\t{2}\t{3}",
-                    DateTime.Now.ToString("yyyy'-'MM'-'dd' 'HH':'mm':'ss'.'fffffff"),
-                    Port,
-                    lvl,
-                    msg);
-
-                if (logger != null)
-                    logger(lvl, line);
-                else
-
-                    Debug.WriteLine(line);
-            }
-#endif
-        }
-
-        internal void RaisePeerDropped(int peerId)
-        {
-            if (PeerDropped != null)
-                PeerDropped(peerId);
-        }
-
-        internal void RaisePongReceivedFromUnknownPeer(IPEndPoint ipEndPoint, TimeSpan rtt)
-        {
-            PongReceivedFromUnknownPeer pongReceivedFromUnknownPeer = PongReceivedFromUnknownPeer;
-            if (pongReceivedFromUnknownPeer != null)
-                pongReceivedFromUnknownPeer(ipEndPoint, rtt);
-        }
-
-        internal void RaisePongReceived(RemotePeer rp, TimeSpan rtt)
-        {
-            PongReceivedFromPeer pongReceived = PongReceivedFromPeer;
-            if (pongReceived != null)
-                pongReceived(rp.Id, rtt);
-        }
-
-        internal void RaisePeerDiscovered(IPEndPoint ep)
-        {
-            PeerDiscovered peerDiscovered = PeerDiscovered;
-            if (peerDiscovered != null)
-                peerDiscovered(ep);
-        }
-
-        internal void RemovePingAwaitingPongDetail(PingDetail pingDetail)
-        {
-            PingsAwaitingPong.Remove(pingDetail);
-            pingPool.Return(pingDetail);
-        }
-
-        internal void Stop(bool sayBye)
-        {
-            if (sayBye)
-            {
-                // say bye to everyone
-                foreach (KeyValuePair<int, RemotePeer> kv in peersById)
-                {
-                    kv.Value.EnqueueSend(PacketType.Bye, SendOptions.None, null);
-                }
-                SendEnquedPackets();
-            }
-
-            // remote UPnP mapping if one added
-            if (upnpDevice != null && upnpMappingAdded)
-            {
-                if (upnpDevice.TryDeleteForwardingRule(System.Net.Sockets.ProtocolType.Udp, (ushort)port))
-                {
-                    upnpMappingAdded = false;
-                }
-            }
-
-            Transceiver.Stop();
-
-            stopped = true;
-            peersById.Clear();
-            peersByIp.Clear();
-            Stopwatch.Reset();
-
-            Log(LogLevel.Info, "Stopped");
-        }
-
-        internal float GetAckTimeout(int resendCount)
-        {
-            // Calculate ACK timout based on number of re-sends with 7s being the upper limit:
-            //
-            //      MIN(ACKTimeout + (ACKTimeout x re-send count), 7.0)
-            //
-
-            if (resendCount == 0)
-                return AckTimeoutSeconds;
-
-            return Math.Min(AckTimeoutSeconds + AckTimeoutSeconds * resendCount, MaxAckTimeoutSeconds);
-        }
-
-        /// <summary>
-        /// Attempts to start this FalconPeer TODO improve
-        /// </summary>
-        public FalconOperationResult TryStart()
-        {
-            this.Transceiver = TransceiverFactory.Create(this);
-
-            // Get local IPv4 address and while doing so broadcast addresses to use for discovery.
-            LocalAddresses.Clear();
-            broadcastEndPoints = new List<IPEndPoint>();
-
-#if PS4
-            // PS4 auto calcs correct broadcast
-            broadcastEndPoints.Add(new IPEndPoint(new IPAddress(new byte[] { 255, 255, 255, 255 }), this.port));
-#elif NETFX_CORE
-            foreach (HostName localHostInfo in NetworkInformation.GetHostNames())
-            {
-                if (localHostInfo.Type != HostNameType.Ipv4)
-                    continue;
-
-                LocalAddresses.Add(localHostInfo);
-                
-                uint ip;
-                if (IPEndPoint.TryParseIPv4Address(localHostInfo.RawName, out ip))
-                {
-                    uint mask = FalconHelper.GetNetMaskFromNumOfBits(24); // class C
-                    if (localHostInfo.IPInformation != null 
-                        && localHostInfo.IPInformation.PrefixLength.HasValue
-                        && localHostInfo.IPInformation.PrefixLength.Value < 32)
-                    {
-                        var prefix = localHostInfo.IPInformation.PrefixLength.Value;
-                        mask = FalconHelper.GetNetMaskFromNumOfBits(prefix);
-                    }
-                    var broadcast = ip | ~mask;
-                    broadcastEndPoints.Add(new IPEndPoint(broadcast, (ushort)this.port));
-                }
-            
-            }
-#else
-            try
-            {
-                NetworkInterface[] nics = NetworkInterface.GetAllNetworkInterfaces();
-                foreach (NetworkInterface nic in nics)
-                {
-                    if (nic.OperationalStatus != OperationalStatus.Up)
-                        continue;
-
-                    IPInterfaceProperties props = nic.GetIPProperties();
-                    foreach (UnicastIPAddressInformation addrInfo in props.UnicastAddresses)
-                    {
-                        if (addrInfo.Address.AddressFamily == System.Net.Sockets.AddressFamily.InterNetwork) // i.e. IPv4
-                        {
-                            // local addr
-                            LocalAddresses.Add(addrInfo.Address);
-
-                            // broadcast addr
-
-                            uint mask = FalconHelper.GetNetMaskFromNumOfBits(24); // class C
-#pragma warning disable 0618
-#if !LINUX
-                            if (addrInfo.IPv4Mask != null)
-                                mask = (uint)addrInfo.IPv4Mask.Address;
-#endif
-                            uint ip = (uint)addrInfo.Address.Address;
-                            uint broadcast = ip | ~mask;
-                            broadcastEndPoints.Add(new IPEndPoint(new IPAddress((long)broadcast), Port));
-#pragma warning restore 0618
-                        }
-                    }
-                }
-            }
-            catch (NetworkInformationException niex)
-            {
-                return new FalconOperationResult(niex);
-            }
-#endif
-
-#if !PS4
-            if (LocalAddresses.Count == 0)
-                return new FalconOperationResult(false, "No operational IPv4 network interface found.");
-#endif
-
-            FalconOperationResult startResult = Transceiver.TryStart();
-            if (!startResult.Success)
-                return startResult;
-
-            // start the Stopwatch
-            Stopwatch.Start();
-
-            Log(LogLevel.Info, String.Format("Started, listening on port: {0}", this.Port));
-
-            stopped = false;
-
-            return FalconOperationResult.SuccessResult;
-        }
-
-        /// <summary>
-        /// Borrows a Packet from the Packet Pool to write to.
-        /// </summary>
-        /// <returns>Packet in a write only state.</returns>
-        /// <remarks>Packet once sent and/or finished with must be returned to pool using
-        /// <see cref="ReturnPacketToPool(Packet)"/> and NOT used again.</remarks>
-        public Packet BorrowPacketFromPool()
-        {
-            return PacketPool.Borrow();
-        }
-
-        /// <summary>
-        /// Returns a Packet to the Packet Pool. 
-        /// </summary>
-        /// <param name="packet">Packet to return to pool.</param>
-        /// <remarks>Once packet has been returned to the pool it must NOT be used again.</remarks>
-        public void ReturnPacketToPool(Packet packet)
-        {
-            PacketPool.Return(packet);
-        }
-
-        /// <summary>
-        /// Stops this FalconPeer, will stop listening and be unable send. Connected remote peers 
-        /// will be dropped.
-        /// </summary>
-        /// <remarks><see cref="PeerDropped"/> is NOT raised when this method is called. All peers 
-        /// will always be dropped.
-        ///     <para>It is possible to start this FalconPeer again using <see cref="TryStart()"/>.</para>
-        /// </remarks>
-        public void Stop()
-        {
-            CheckStarted();
-            Stop(true);
-        }
-
-        /// <summary>
-        /// Attempts to connect to the remote peer. If successful Falcon can send and receive from 
-        /// this peer and FalconOperationResult.Tag will be set to the Id for this remote peer 
-        /// which can also be obtained in the <see cref="PeerAdded"/> event. This Method returns 
-        /// immediately then calls the callback supplied when the operation completes.</summary>
-        /// <param name="addr">IPv4 address of remote peer, e.g. "192.168.0.5"</param>
-        /// <param name="port">Port number the remote peer is listening on, e.g. 30000</param>
-        /// <param name="pass">Password remote peer requires, if any.</param>
-        /// <param name="callback"><see cref="FalconOperationCallback{TReturnValue}"/> callback to call when 
-        /// operation completes.</param>
-        /// <param name="userData">Optional additional data to be included in the <see cref="PeerAdded"/> event/</param>
-        public void TryJoinPeerAsync(string addr, int port, string pass = null, FalconOperationCallback<int> callback = null, Packet userData = null)
-        {
-            CheckStarted();
-
-#if NETFX_CORE
-            IPEndPoint endPoint = new IPEndPoint(addr, port.ToString());
-#else
-            IPAddress ip = IPAddress.Parse(addr);
-            IPEndPoint endPoint = new IPEndPoint(ip, port);
-#endif
-            TryJoinPeerAsync(endPoint, pass, callback, userData);
-        }
-
-        /// <summary>
-        /// Attempts to connect to the remote peer. If successful Falcon can send and receive from 
-        /// this peer and FalconOperationResult.ReturnValue will be set to the Id for this remote peer 
-        /// which can also be obtained in the <see cref="PeerAdded"/> event. This Method returns 
-        /// immediately then calls the callback supplied when the operation completes.</summary>
-        /// <param name="endPoint"><see cref="System.Net.IPEndPoint"/> of remote peer.</param>
-        /// <param name="pass">Password remote peer requires, if any.</param>
-        /// <param name="callback"><see cref="FalconOperationCallback{TReturnValue}"/> callback to call when 
-        /// operation completes.</param>
-        /// <param name="userData">Optional additional data to be included in the <see cref="PeerAdded"/> event.</param>
-        public void TryJoinPeerAsync(IPEndPoint endPoint, string pass = null, FalconOperationCallback<int> callback = null, Packet userData = null)
-        {
-            byte[] joinBytes = null;
-            if (pass == null && userData == null)
-            {
-                joinBytes = new byte[1];
-            }
-            else
-            {
-                Packet joinPayload = PacketPool.Borrow();
-
-                // write pass prepended with size as byte
-                if (pass == null)
-                {
-                    joinPayload.WriteByte(0);
-                }
-                else
-                {
-                    byte[] passBytes = TextEncoding.GetBytes(pass);
-                    if (passBytes.Length > byte.MaxValue)
-                        throw new ArgumentException("pass too long - cannot exceed 256 bytes", "pass");
-                    joinPayload.WriteByte((byte)passBytes.Length);
-                    joinPayload.WriteBytes(passBytes);
-                }
-
-                // write user data
-                if (userData != null)
-                {
-                    joinPayload.WriteBytes(userData, 0, userData.BytesWritten);
-                }
-
-                // get payload as byte[]
-                joinBytes = joinPayload.ToBytes();
-
-                PacketPool.Return(joinPayload);
-            }
-
-            AwaitingAcceptDetail detail = new AwaitingAcceptDetail(endPoint, callback, joinBytes);
-
-            // Copy the user data into a packet which will be passed to the PeerAdded event, this 
-            // if this operation is successful. This way user cannot modify the userData supplied.
-
-            if (userData != null)
-            {
-                Packet userDataCopy = BorrowPacketFromPool();
-                Packet.Clone(userData, userDataCopy, true);
-                detail.UserDataPacket = userDataCopy;
-            }
-
-            awaitingAcceptDetails.Add(detail);
-            TryJoinPeerAsync(detail);
-        }
-
-        /// <summary>
-        /// Begins a discovery process by emitting discovery signals to connected subnet on port 
-        /// and for the time supplied.
-        /// </summary>
-        /// <param name="timeSpan">Time span to wait for replies.</param>
-        /// <param name="port">Port number to emit discovery signals to.</param>
-        /// <param name="token">Optional <see cref="System.Guid"/> token remote peer requries</param>
-        /// <param name="callback"><see cref="DiscoveryCallback"/> to invoke when the operation completes</param>
-        /// <param name="signalsToEmit">The number or broadcast signals to emit over the period <paramref name="timeSpan"/>.</param>
-        /// <remarks><paramref name="token"/> should be null if NOT to be included int the discovery requests.</remarks>
-        public void DiscoverFalconPeersAsync(TimeSpan timeSpan, int port, Guid? token, DiscoveryCallback callback, int signalsToEmit = 3)
-        {
-            CheckStarted();
-
-            List<IPEndPoint> endPoints = null;
-            if (port == Port)
-            {
-                endPoints = broadcastEndPoints;
-            }
-            else
-            {
-                endPoints = new List<IPEndPoint>(broadcastEndPoints.Count);
-                foreach (var ep in broadcastEndPoints)
-                {
-#if NETFX_CORE
-                    endPoints.Add(new IPEndPoint(ep.Address.RawName, port.ToString()));
-#else
-                    endPoints.Add(new IPEndPoint(ep.Address, port));
-#endif
-                }
-            }
-
-            DiscoverFalconPeersAsync(true,
-                timeSpan,
-                signalsToEmit,
-                ushort.MaxValue,
-                endPoints,
-                token,
-                callback);
-        }
-
-        /// <summary>
-        /// Begins a discovery process by emitting signals to <paramref name="publicEndPoint"/>
-        /// </summary>
-        /// <param name="publicEndPoint"><see cref="IPEndPoint"/> to send discovery signals to.</param>
-        /// <param name="timeSpan">Time span to continue operation for.</param>
-        /// <param name="numOfRequests">Number of signals to emit.</param>
-        /// <param name="replyToDiscoveryRequestsWithToken"><see cref="Guid"/> token required to solicit a response to.</param>
-        public void AssistPunchThroughFromAsync(IPEndPoint publicEndPoint,
-            TimeSpan timeSpan,
-            int numOfRequests,
-            Guid? replyToDiscoveryRequestsWithToken)
-        {
-            CheckStarted();
-
-            // TODO after period remove token and set state or leave that up to user-application?
-            if (replyToDiscoveryRequestsWithToken.HasValue)
-            {
-                this.onlyReplyToDiscoveryRequestsWithToken.Add(replyToDiscoveryRequestsWithToken.Value);
-            }
-            else
-            {
-                replyToAnyDiscoveryRequests = true;
-            }
-
-            DiscoverFalconPeersAsync(false,
-                timeSpan,
-                numOfRequests,
-                1,
-                new[] { publicEndPoint },
-                null, // NOTE: we are assisting punch though and are not listening for a reply therefore do not need to include token in our DiscoveryRequests
-                null);
-        }
-
-        /// <summary>
-        /// Begins a discover process by emitting signals to <paramref name="endPoints"/>.
-        /// </summary>
-        /// <param name="endPoints"><see cref="IPEndPoint"/>s to send discovery signals to.</param>
-        /// <param name="timeSpan">Time span to continue operation for.</param>
-        /// <param name="numOfRequests">Number of signals to emit.</param>
-        /// <param name="token"><see cref="Guid"/> token</param>
-        /// <param name="callback"><see cref="PunchThroughCallback"/> to invoke once process completes.</param>
-        public void PunchThroughToAsync(IEnumerable<IPEndPoint> endPoints,
-            TimeSpan timeSpan,
-            int numOfRequests,
-            Guid? token,
-            PunchThroughCallback callback)
-        {
-            CheckStarted();
-
-            punchThroughCallback = callback;
-            DiscoverFalconPeersAsync(true, timeSpan, numOfRequests, 1, endPoints, token, PunchThroughDiscoveryCallback);
-        }
-
-        /// <summary>
-        /// Sets all the visibility options for this FalconPeer on the network.
-        /// </summary>
-        /// <param name="acceptJoinRequests">Set to true to allow other FalconUDP peers to join this one.</param>
-        /// <param name="joinPassword">Password FalconUDP peers require to join this one.</param>
-        /// <param name="replyToDiscoveryRequests">Set to true to allow other FalconUDP peers discover this one with or without a token.</param>
-        /// <param name="replyToAnonymousPings">Set to true to send reply pong to any FalconUDP Ping even if they have not joined.</param>
-        /// <param name="replyToDiscoveryRequestsWithToken">Token incoming discovery requests require if we are to send reply to.</param>
-        public void SetVisibility(bool acceptJoinRequests,
-            string joinPassword,
-            bool replyToDiscoveryRequests,
-            bool replyToAnonymousPings = false,
-            Guid? replyToDiscoveryRequestsWithToken = null)
-        {
-            if (joinPassword != null && !acceptJoinRequests)
-                throw new ArgumentException("joinPassword must be null if not accepting join requests");
-            if (replyToDiscoveryRequestsWithToken != null && !replyToDiscoveryRequests)
-                throw new ArgumentException("replyToDiscoveryRequestsWithToken must be null if not to reply to discovery requests");
-
-            this.acceptJoinRequests = acceptJoinRequests;
-            this.joinPass = joinPassword;
-            this.replyToAnyDiscoveryRequests = replyToDiscoveryRequests;
-            this.replyToAnonymousPings = replyToAnonymousPings;
-
-            if (replyToDiscoveryRequestsWithToken.HasValue)
-            {
-                this.onlyReplyToDiscoveryRequestsWithToken.Add(replyToDiscoveryRequestsWithToken.Value);
-            }
-        }
-
-        /// <summary>
-        /// Enqueues packet to be sent to <paramref name="peerId"/> next time <see cref="SendEnquedPackets"/> is called.
-        /// </summary>
-        /// <param name="peerId">Id of the remote peer.</param>
-        /// <param name="opts"><see cref="SendOptions"/> to send packet with.</param>
-        /// <param name="packet"><see cref="Packet"/> containing the data to send.</param>
-        public void EnqueueSendTo(int peerId, SendOptions opts, Packet packet)
-        {
-            CheckStarted();
-
-            RemotePeer rp;
-            if (!peersById.TryGetValue(peerId, out rp))
-            {
-                Log(LogLevel.Error, "Attempt to SendTo unknown Peer ignored: " + peerId.ToString());
-                return;
-            }
-            else
-            {
-                rp.EnqueueSend(PacketType.Application, opts, packet);
-            }
-        }
-
-        /// <summary>
-        /// Enqueues packet on be sent to all joint peers next time <see cref="SendEnquedPackets"/> is called.
-        /// </summary>
-        /// <param name="opts"><see cref="SendOptions"/> to send packet with.</param>
-        /// <param name="packet"> containing the data to send.</param>
-        public void EnqueueSendToAll(SendOptions opts, Packet packet)
-        {
-            foreach (KeyValuePair<int, RemotePeer> kv in peersById)
-            {
-                kv.Value.EnqueueSend(PacketType.Application, opts, packet);
-            }
-        }
-
-        /// <summary>
-        /// Enqueues packet on be sent to all joint peers except <paramref name="peerIdToExclude"/> next time <see cref="SendEnquedPackets"/> is called.
-        /// </summary>
-        /// <param name="peerIdToExclude">Id of peer to NOT send <paramref name="packet"/> to.</param>
-        /// <param name="opts"><see cref="SendOptions"/> to send packet with.</param>
-        /// <param name="packet"> containing the data to send.</param>
-        public void EnqueueSendToAllExcept(int peerIdToExclude, SendOptions opts, Packet packet)
-        {
-            CheckStarted();
-
-            foreach (KeyValuePair<int, RemotePeer> kv in peersById)
-            {
-                if (kv.Key == peerIdToExclude)
-                    continue;
-
-                kv.Value.EnqueueSend(PacketType.Application, opts, packet);
-            }
-        }
-
-        /// <summary>
-        /// Ping remote peer.
-        /// </summary>
-        /// <param name="peerId">Id of the of remote peer to ping.</param>
-        /// <returns>True if ping successfully sent.</returns>
-        /// <remarks><see cref="PongReceivedFromPeer"/>Will be raised, when/if reply Pong is received in time.</remarks>
-        public bool PingPeer(int peerId)
-        {
-            CheckStarted();
-
-            RemotePeer rp;
-            if (!peersById.TryGetValue(peerId, out rp))
-            {
-                return false;
-            }
-            else
-            {
-                PingDetail detail = pingPool.Borrow();
-                detail.Init(peerId);
-                PingsAwaitingPong.Add(detail);
-                rp.Ping();
-                return true;
-            }
-        }
-
-        /// <summary>
-        /// Send ping <paramref name="ipEndPoint"/> which may not be joined.
-        /// </summary>
-        /// <param name="ipEndPoint"><see cref="IPEndPoint"/> to ping.</param>
-        /// <remarks><see cref="PongReceivedFromUnknownPeer"/> Will be raised, when/if reply Pong is received in time.</remarks>
-        public void PingEndPoint(IPEndPoint ipEndPoint)
-        {
-            CheckStarted();
-
-            PingDetail detail = pingPool.Borrow();
-            detail.Init(ipEndPoint);
-            PingsAwaitingPong.Add(detail);
-            SendToUnknownPeer(ipEndPoint, PacketType.Ping, SendOptions.None, null);
-        }
-
-        /// <summary>
-        /// Attempts to get the <see cref="IPEndPoint"/> associated with the remote peer.
-        /// </summary>
-        /// <param name="peerId">Id of the remote peer.</param>
-        /// <param name="ip"><see cref="IPEndPoint"/> associated with the remote peer. Set if found, i.e. returns true, otherwise null</param>
-        /// <returns>True if remote peer with the <paramref name="peerId"/> connected.</returns>
-        public bool TryGetPeerIPEndPoint(int peerId, out IPEndPoint ip)
-        {
-            CheckStarted();
-
-            RemotePeer rp;
-            if (peersById.TryGetValue(peerId, out rp))
-            {
-                ip = rp.EndPoint;
-                return true;
-            }
-
-            ip = null;
-            return false;
-        }
-
-        /// <summary>
-        /// Attempts to get the Id of a connected remote peer with <paramref name="ip"/>.
-        /// </summary>
-        /// <param name="ip"><see cref="IPEndPoint"/> of the remote peer.</param>
-        /// <param name="peerId">Id of the remote peer. Set if found, i.e. returns true, otherwise set to -1.</param>
-        /// <returns>True if remote peer with the <paramref name="peerId"/> connected.</returns>
-        public bool TryGetPeerId(IPEndPoint ip, out int peerId)
-        {
-            CheckStarted();
-
-            RemotePeer rp;
-            if (peersByIp.TryGetValue(ip, out rp))
-            {
-                peerId = rp.Id;
-                return true;
-            }
-
-            peerId = -1;
-            return false;
-        }
-
-        /// <summary>
-        /// Removes remote peer if currently connected.
-        /// </summary>
-        /// <param name="peerId">Id of the remote peer.</param>
-        public void RemovePeer(int peerId)
-        {
-            CheckStarted();
-
-            RemotePeer rp;
-            if (peersById.TryGetValue(peerId, out rp))
-            {
-                RemovePeer(rp, true);
-            }
-        }
-
-        /// <summary>
-        /// Removes all remote peers except one with <paramref name="peerId"/>
-        /// </summary>
-        /// <param name="peerId">Id of peer NOT to remove.</param>
-        public void RemoveAllPeersExcept(int peerId)
-        {
-            CheckStarted();
-
-            int[] ids = new int[peersById.Count]; // TODO garbage :-|
-            peersById.Keys.CopyTo(ids, 0);
-
-            foreach (int id in ids)
-            {
-                if (id == peerId)
-                    continue;
-                RemovePeer(peersById[id], true);
-            }
-        }
-
-        /// <summary>
-        /// Removes all remote peers.
-        /// </summary>
-        public void RemoveAllPeers()
-        {
-            CheckStarted();
-
-            int[] ids = new int[peersById.Count]; // TODO garbage :-|
-            peersById.Keys.CopyTo(ids, 0);
-
-            foreach (int id in ids)
-            {
-                RemovePeer(peersById[id], true);
-            }
-        }
-
-        /// <summary>
-        /// Sends every <see cref="Packet"/> enqueud since this was last called.
-        /// </summary>
-        public void SendEnquedPackets()
-        {
-            CheckStarted();
-
-            foreach (KeyValuePair<int, RemotePeer> kv in peersById)
-            {
-                kv.Value.TryFlushSendQueues();
-            }
-        }
-
-        /// <summary>
-        /// Gets all current remote peers.
-        /// </summary>
-        /// <returns>Returns a Dictionary&lt;int, IPEndPoint&gt; of all current remote peers where the 
-        /// key is the peer Id and the value is the end point of the remote peer</returns>
-        public Dictionary<int, IPEndPoint> GetAllRemotePeers()
-        {
-            CheckStarted();
-
-            Dictionary<int, IPEndPoint> peers = new Dictionary<int, IPEndPoint>(peersById.Count);
-            foreach (KeyValuePair<int, RemotePeer> kv in peersById)
-            {
-                peers.Add(kv.Key, kv.Value.EndPoint);
-            }
-            return peers;
-        }
-
-#if DEBUG
-        /// <summary>
-        /// Updates <see cref="LogLevel"/> at which to log at.
-        /// </summary>
-        /// <param name="lvl"><see cref="LogLevel"/> at which to log at</param>
-        /// <remarks><paramref name="lvl"/> and more serious levels are logged.</remarks>
-        public void SetLogLevel(LogLevel lvl)
-        {
-            logLvl = lvl;
-        }
-#endif
-
-
-        /// <summary>
-        /// Helper method to get all active IPv4 network interfaces.
-        /// </summary>
-        /// <returns>Returns list of <see cref="IPEndPoint"/> that are operational, non-loopback, 
-        /// IPv4 and have sent and received at least one byte, with the same port as this 
-        /// FalconPeer.</returns>
-        public List<IPEndPoint> GetLocalIPEndPoints()
-        {
-            List<IPEndPoint> ipEndPoints = new List<IPEndPoint>();
-#if NETFX_CORE
-            foreach (HostName localHostInfo in NetworkInformation.GetHostNames())
-            {
-                if (localHostInfo.Type == HostNameType.Ipv4 && localHostInfo.IPInformation != null)
-                {
-                    ipEndPoints.Add(new IPEndPoint(localHostInfo.RawName, this.port.ToString()));
-                }
-            }
-#else
-            foreach (NetworkInterface nic in NetworkInterface.GetAllNetworkInterfaces())
-            {
-                if (nic.OperationalStatus == OperationalStatus.Up && nic.NetworkInterfaceType != NetworkInterfaceType.Loopback)
-                {
-                    IPv4InterfaceStatistics stats = nic.GetIPv4Statistics();
-                    if (stats.BytesSent > 0 && stats.BytesReceived > 0)
-                    {
-                        IPInterfaceProperties props = nic.GetIPProperties();
-                        foreach (UnicastIPAddressInformation info in props.UnicastAddresses)
-                        {
-                            if (info.Address.AddressFamily == System.Net.Sockets.AddressFamily.InterNetwork)
-                            {
-                                ipEndPoints.Add(new IPEndPoint(info.Address, Port));
-                            }
-                        }
-                    }
-                }
-            }
-#endif
-            return ipEndPoints;
-        }
-
-
-        /// <summary>
-        /// Start collection <see cref="Statistics"/> or resets statistics if already started.
-        /// </summary>
-        public void StartCollectingStatistics()
-        {
-            if (Statistics == null)
-            {
-                Statistics = new Statistics();
-            }
-            else
-            {
-                Statistics.Reset();
-            }
-        }
-
-        /// <summary>
-        /// Stop collection statistics. <see cref="Statistics"/>
-        /// </summary>
-        public void StopCollectingStatistics()
-        {
-            Statistics = null;
-        }
-
-        /// <summary>
-        /// Updates this FalconPeer. Performs message pumping and processes received packets. 
-        /// </summary>
-        /// <remarks>This must be called frequently at regular intervals (for example 30 times a 
-        /// second) even when nothing may have been sent. </remarks>
-        public void Update()
-        {
-            CheckStarted();
-
-            // NOTE: Stopwatch with a frequency of 2338439 will only loop after 16935 days 14 mins 
-            //       and 9 seconds!
-
-            TimeSpan ellapsed = Stopwatch.Elapsed;
-            float ellapsedSeconds = (float)ellapsed.TotalSeconds;
-            float dt = ellapsedSeconds - ellapsedSecondsAtLastUpdate;
-            ellapsedSecondsAtLastUpdate = ellapsedSeconds;
-
-            // quick disconnect
-            if (dt > quickDisconnectTimeout)
-                RemoveAllPeers();
-
-            // add UPnP mapping operation
-            if (addUPnPMappingCallback != null)
-            {
-                if (ellapsed - addUPnPEllapsedAtStart > addUPnPMappingTimeout)
-                {
-                    EndAddUPnPMapping(AddUPnPMappingResult.FailedTimedOut);
-                }
-            }
-
-            Update(dt);
-        }
-
-        /// <summary>
-        /// Helper method which can be used by the user-application for measuring time.
-        /// </summary>
-        /// <returns><see cref="TimeSpan"/> since this FalconPeer started.</returns>
-        public TimeSpan GetEllapsedSinceStarted()
-        {
-            CheckStarted();
-            return Stopwatch.Elapsed;
-        }
-
-        /// <summary>
-        /// Gets <see cref="QualityOfService"/> for <paramref name="peerId"/>.
-        /// </summary>
-        /// <param name="peerId">Id of the remote peer</param>
-        /// <returns><see cref="QualityOfService"/> for remote peer <paramref name="peerId"/> if 
-        /// peer joined. Otherwise <see cref="QualityOfService"/> with values zeroed out.</returns>
-        public QualityOfService GetPeerQualityOfService(int peerId)
-        {
-            RemotePeer rp;
-            if (peersById.TryGetValue(peerId, out rp))
-            {
-                return rp.QualityOfService;
-            }
-
-            // Instead of returning null if peer not found (may have just dropped) be kind and 
-            // return zeroed out quality of service.
-            return QualityOfService.ZeroedOutQualityOfService;
-        }
-
-#if !NETFX_CORE
-        /// <summary>
-        /// Helper method gets whether <paramref name="ip"/> is in the private address space as defined in 
-        /// RFC3927.
-        /// </summary>
-        /// <param name="ip"><see cref="IPAddress"/> to check.</param>
-        /// <returns>True if <paramref name="ip"/> is in the private address space, otherwise false.</returns>
-        public static bool GetIsIPAddressPrivate(IPAddress ip)
-        {
-            if (ip.AddressFamily != System.Net.Sockets.AddressFamily.InterNetwork)
-                throw new NotImplementedException("only IPv4 addresses implemented");
-
-            byte[] bytes = ip.GetAddressBytes(); // TODO garbage :-|
-
-            if (bytes[0] == 192 && bytes[1] == 168)
-                return true;
-
-            if (bytes[0] == 10)
-                return true;
-
-            if (bytes[0] == 172 && (bytes[1] >= 16 && bytes[1] <= 31))
-                return true;
-
-            return false;
-        }
-#endif
-
-        /// <summary>
-        /// Helper method returns <see cref="System.Net.NetworkInformation.NetworkInterface.GetIsNetworkAvailable()"/>.
-        /// </summary>
-        /// <returns><see cref="System.Net.NetworkInformation.NetworkInterface.GetIsNetworkAvailable()"/></returns>
-        public static bool GetIsNetworkAvaliable()
-        {
-            return NetworkInterface.GetIsNetworkAvailable();
-        }
-
-        /// <summary>
-        /// Uses Internet Gateway Device Protocol to attempt to configure port forwarding on 
-        /// connected UPnP enabled router with NAT.<break></break>  
-        /// <break></break>
-        /// This FalconPeer instance must already be started and the UPnP port mapping request 
-        /// will be for the port this peer is listening on.<break></break>
-        /// <break></break>
-        /// The mapping will be deleted, if it was succesfully added, when this FalconPeer stops.
-        /// </summary>
-        /// <remarks> 
-        /// UPnP Internet Gateway Device Protocol port mapping is not the be all end all solution 
-        /// to NAT traversal, indeed many routers do not have it enabled by default if they support 
-        /// it at all. Futhermore it does not support scenarios where you are behind multiple NATs 
-        /// or there are multiple peers requesting the same port to be forwarded behind the same 
-        /// NAT.<break></break>  
-        /// <break></break>
-        /// A better more widely successful tenchnique is the one best described in RFC 5128 (https://tools.ietf.org/html/rfc5128#page-11)
-        /// often called "UDP hole punching". <see cref="PunchThroughToAsync(IEnumerable{IPEndPoint}, TimeSpan, int, Guid?, PunchThroughCallback)"/> and <see cref="AssistPunchThroughFromAsync(IPEndPoint, TimeSpan, int, Guid?)"/>
-        /// use the hole punching techinque in conjuction with a 3rd party server that the peers must 
-        /// communicate with first and get eachothers IP addresses for use with these methods.<break></break>
-        /// <break></break>
-        /// A combination of both techniques gives a higher success rate. Another technique I have not explored is Port Control Protocl (PCP).
-        /// </remarks>
-        /// <param name="callback"></param>
-        /// <param name="timeout"></param>
-        public void TryAddUPnPPortMapping(AddUPnPPortMappingCallback callback, TimeSpan timeout)
-        {
-            CheckStarted();
-            if (callback == null)
-                throw new ArgumentNullException("callback");
-            if (addUPnPMappingCallback != null)
-                throw new InvalidOperationException("Operation already in-progress");
-
-            addUPnPMappingTimeout = timeout;
-            addUPnPMappingCallback = callback;
-            addUPnPEllapsedAtStart = Stopwatch.Elapsed;
-            Transceiver.Send(Const.UPNP_DISCOVER_REQUEST, 0, Const.UPNP_DISCOVER_REQUEST.Length, Const.UPNP_DISCOVER_ENDPOINT, false);
-        }
-
-        /// <summary>
-        /// Overload for <see cref="TryAddUPnPPortMapping(AddUPnPPortMappingCallback, TimeSpan)"/>.
-        /// Timeout used is 5 seconds.
-        /// </summary>
-        /// <param name="callback">Delegate to callback once operation completes.</param>
-        public void TryAddUPnPPortMapping(AddUPnPPortMappingCallback callback)
-        {
-            TryAddUPnPPortMapping(callback, TimeSpan.FromSeconds(5.0));
-        }
-
-        /// <summary>
-        /// Overload for <see cref="TryAddUPnPPortMapping(AddUPnPPortMappingCallback)"/> when callback not needed.
-        /// Timeout used is 5 seconds.
-        /// </summary>
-        public void TryAddUPnPPortMapping()
-        {
-            TryAddUPnPPortMapping(result => {  });
-        }
-    }
-}
-
+﻿using System;
+using System.Collections.Generic;
+using System.Diagnostics;
+using System.Net;
+using System.Net.NetworkInformation;
+using System.Text;
+#if NETFX_CORE
+using Windows.Networking.Connectivity;
+using Windows.Networking;
+#endif
+
+namespace FalconUDP
+{
+    /// <summary>
+    /// Represents a FalconUDP peer which can discover, join and commuincate with other 
+    /// compatible FalconUDP peers connected to the same network.
+    /// </summary>
+    public class FalconPeer
+    {
+        /// <summary>
+        /// Maximum FalconUDP datagram size including FalconUDP header. 
+        /// </summary>
+        /// <remarks>
+        /// Try to stay under MTU which is most likely 1500 but we could be encapsulated https://cway.cisco.com/tools/ipsec-overhead-calc/ipsec-overhead-calc.html, 
+        /// that said actual datagram size sent will only as big as neccessary so be kind and allow 
+        /// the expected upper limit with a potential cost of fragmentation.
+        /// </remarks>
+        public const int MaxDatagramSize = 1500;
+
+        /// <summary>
+        /// Maximum timeout for response from a single ACK. ACK timeout increases each re-send up to this ceiling.
+        /// </summary>
+        public const float MaxAckTimeoutSeconds = 4.6f;
+
+        //
+        // Configurable Settings REMEMBER to update XML doc if change defaults. We favour fields
+        // instead of properties for members accessed frequently outside of this class internally 
+        // to prevent the method call (perhaps that is too pedantic).
+        //
+        private byte latencySampleLength = 2;
+        private ushort resendRatioSampleLength = 24;
+        private int receiveBufferSize = 8192;
+        private int sendBufferSize = 8192;
+        private TimeSpan addUPnPMappingTimeout = TimeSpan.FromSeconds(5.0);
+        internal float AckTimeoutSeconds = 1.0f;
+        internal int        MaxResends                      = 5; // NOTE: badly named this is actually max sends including first send
+        internal int OutOfOrderTolerance = 100;
+        internal int MaxNeededOrindalSeq = UInt16.MaxValue + 100; // must be UInt16.MaxValue + OutOfOrderTolerance
+        internal float KeepAliveIntervalSeconds = 10.0f;
+        internal float KeepAliveProbeAfterSeconds = 0.0f; // Calculated, see UpdateProbeKeepAliveIfNoKeepAlive
+        internal float AutoFlushIntervalSeconds = 0.5f;
+        internal float PingTimeoutSeconds = 3.0f;
+        internal float SimulateLatencySeconds = 0.0f;
+        internal float SimulateJitterSeconds = 0.0f;
+        internal float quickDisconnectTimeout = 0.0f; // Calculated, see UpdateQuickDiconnectTimeout()
+        internal double SimulatePacketLossProbability = 0.0;
+
+        private readonly ProcessReceivedPacket processReceivedPacketDelegate;
+        private readonly byte[] receiveBuffer;
+        private readonly Dictionary<IPEndPoint, RemotePeer> peersByIp;   // same RemotePeers as peersById
+        private readonly Dictionary<int, RemotePeer> peersById;          // same RemotePeers as peersByIp
+        private readonly List<AwaitingAcceptDetail> awaitingAcceptDetails;
+        private readonly List<Packet> readPacketsList;
+        private readonly List<RemotePeer> remotePeersToRemove;
+        private readonly Queue<Tuple<IPEndPoint, byte[]>> dummyDatagramsToProcess;
+        private readonly GenericObjectPool<EmitDiscoverySignalTask> emitDiscoverySignalTaskPool;
+        private readonly GenericObjectPool<PingDetail> pingPool;
+        private readonly List<EmitDiscoverySignalTask> discoveryTasks;
+        private readonly List<Guid> onlyReplyToDiscoveryRequestsWithToken;
+        private readonly RemotePeer unknownPeer;                         // peer re-used to send unsolicited messages to
+        private readonly DatagramPool sendDatagramsPool;
+
+        private int port;
+        private IPEndPoint anyAddrEndPoint;
+        private int peerIdCount;
+        private string joinPass;
+        private PunchThroughCallback punchThroughCallback;
+        private bool stopped;
+        private bool acceptJoinRequests;
+        private bool replyToAnonymousPings;
+        private float ellapsedSecondsAtLastUpdate;
+        private bool replyToAnyDiscoveryRequests;                       // i.e. reply unconditionally with or without a token
+        private List<IPEndPoint> broadcastEndPoints;
+        private AddUPnPPortMappingCallback addUPnPMappingCallback;
+        private TimeSpan addUPnPEllapsedAtStart;
+        private bool upnpMappingAdded;
+        private UPnPInternetGatewayDevice upnpDevice;
+
+
+#if DEBUG
+        private LogLevel logLvl;
+        private LogCallback logger;
+#endif
+        internal readonly Stopwatch Stopwatch;
+        internal readonly PacketPool PacketPool;
+#if NETFX_CORE
+        internal readonly List<HostName> LocalAddresses;
+#else
+        internal readonly HashSet<IPAddress> LocalAddresses;
+#endif
+        internal readonly List<PingDetail> PingsAwaitingPong;
+        internal readonly FalconPoolSizes PoolSizes;
+        internal static readonly Encoding TextEncoding = Encoding.UTF8;
+        internal IFalconTransceiver Transceiver;
+
+        internal bool IsCollectingStatistics { get { return Statistics != null; } }
+        internal bool HasPingsAwaitingPong { get { return PingsAwaitingPong.Count > 0; } }
+        internal static int MaxPayloadSize { get { return MaxDatagramSize - Const.FALCON_PACKET_HEADER_SIZE; } }
+
+        /// <summary>
+        /// Event raised when another FalconUDP peer joined.
+        /// </summary>
+        /// <remarks>A peer can be added when either this FalconPeer successfully joins another, or
+        /// another peer joins this one. Use the id in <see cref="PeerAdded"/> to send data to the 
+        /// new peer.</remarks>
+        public event PeerAdded PeerAdded;
+
+        /// <summary>
+        /// Event raised when another FalconUDP peer leaves us.
+        /// </summary>
+        /// <remarks>This event is not raised when we leave other peers. The dropped peer could 
+        /// have left some time ago and failed to notify us, e.g. if their network cable was
+        /// unplugged. </remarks>
+        public event PeerDropped PeerDropped;
+
+        /// <summary>
+        /// Event raised during a discovery operation started by calling either <see cref="DiscoverFalconPeersAsync(TimeSpan, int, Guid?, DiscoveryCallback, int)"/>
+        /// or <see cref="PunchThroughToAsync(IEnumerable{IPEndPoint}, TimeSpan, int, Guid?, PunchThroughCallback)"/>
+        /// </summary>
+        /// <remarks>This event is raised as soon as reply is received from a discovery request. The callback to <see cref="PunchThroughToAsync(IEnumerable{IPEndPoint}, TimeSpan, int, Guid?, PunchThroughCallback)"/>
+        /// will have the details of any other peers discovered. The callback to <see cref="PunchThroughToAsync(IEnumerable{IPEndPoint}, TimeSpan, int, Guid?, PunchThroughCallback)"/>
+        /// will have the details of the first peer that responded which will be the same as the details in this event.</remarks>
+        public event PeerDiscovered PeerDiscovered;
+
+        /// <summary>
+        /// Event raised when Pong received in reply to a Ping sent to a known Peer using <see cref="PingPeer(int)"/>.
+        /// </summary>
+        public event PongReceivedFromPeer PongReceivedFromPeer;
+
+        /// <summary>
+        /// Event raised when Pong received in reply to a Ping sent to a known or unknown Peer using <see cref="PingEndPoint(IPEndPoint)"/>.
+        /// </summary>
+        public event PongReceivedFromUnknownPeer PongReceivedFromUnknownPeer;
+
+        /// <summary>
+        /// Port this FalconPeer is or will be listening on.
+        /// </summary>
+        public int Port
+        {
+            get { return port; }
+            private set
+            {
+                port = value;
+#if NETFX_CORE
+                PortAsString = port.ToString();
+#endif
+            }
+        }
+
+#if NETFX_CORE
+        public string PortAsString { get; private set; }
+#endif
+
+        /// <summary>
+        /// <see cref="Statistics"/> structure containing total bytes sent and recieved in the last second.
+        /// </summary>
+        public Statistics Statistics { get; private set; }
+
+        /// <summary>
+        /// Gets whether this <see cref="FalconPeer"/> is started.
+        /// </summary>
+        public bool IsStarted { get { return !stopped; } }
+
+        /// <summary>
+        /// Time after which to to re-send a reliable message if not ACKnowledged within.
+        /// </summary>
+        /// <remarks>Default 1.2 seconds.</remarks>
+        public TimeSpan AckTimeout
+        {
+            get
+            {
+                return TimeSpan.FromSeconds(AckTimeoutSeconds);
+            }
+            set
+            {
+                CheckNotStarted();
+                float seconds = (float)value.TotalSeconds;
+                if (seconds <= 0.0f)
+                    throw new ArgumentOutOfRangeException("value", "must be greater than 0");
+                AckTimeoutSeconds = seconds;
+                UpdateProbeKeepAliveIfNoKeepAlive();
+                UpdateQuickDisconnectTimeout();
+            }
+        }
+
+        /// <summary>
+        /// Maximum number of times to re-send an unACKnowledged message before giving up.
+        /// </summary>
+        /// <remarks>Defaults to 5.</remarks>
+        public int MaxMessageResends
+        {
+            get
+            {
+                return MaxResends;
+            }
+            set
+            {
+                CheckNotStarted();
+                if (value < 0)
+                    throw new ArgumentOutOfRangeException("value", "cannot be less than 0");
+                MaxResends = value;
+                UpdateProbeKeepAliveIfNoKeepAlive();
+                UpdateQuickDisconnectTimeout();
+            }
+        }
+
+        /// <summary>
+        /// Messages received out-of-order from last received greater than this are dropped 
+        /// indiscrimintly.
+        /// </summary>
+        /// <remarks>Defaults 100</remarks>
+        public int MaxOutOfOrderTolerence
+        {
+            get { return OutOfOrderTolerance; }
+            set
+            {
+                CheckNotStarted();
+                if (value < 0)
+                    throw new ArgumentOutOfRangeException("value", "cannot be less than 0");
+                OutOfOrderTolerance = value;
+                MaxNeededOrindalSeq = UInt16.MaxValue + value;
+            }
+        }
+
+        /// <summary>
+        /// The number of most recent round-trip-times (from sending reliable message till 
+        /// receiving ACKnowledgment) to each peer used in the <see cref="QualityOfService.RoudTripTime"/> 
+        /// calculation.
+        /// </summary>
+        /// <remarks>Default 2.</remarks>
+        public byte LatencySampleSize
+        {
+            get { return latencySampleLength; }
+            set
+            {
+                CheckNotStarted();
+                if (value < 1)
+                    throw new ArgumentOutOfRangeException("value", "cannot be less than 1");
+                latencySampleLength = value;
+            }
+        }
+
+        /// <summary>
+        /// The number of most recent reliable messages that had to be re-sent or not to each peer 
+        /// used in the <see cref="QualityOfService.ResendRatio"/> calculation.
+        /// </summary>
+        /// <remarks>Default 24.</remarks>
+        public ushort ResendRatioSampleSize
+        {
+            get { return resendRatioSampleLength; }
+            set
+            {
+                CheckNotStarted();
+                if (value < 1)
+                    throw new ArgumentOutOfRangeException("value", "cannot be less than 1");
+                resendRatioSampleLength = value;
+            }
+        }
+
+        /// <summary>
+        /// The time span after which to send Falcon KeepAlive's to a remote peer if no reliable 
+        /// message sent or received from the peer.
+        /// </summary>
+        /// <remarks>
+        /// <para>Defaults 10.0 seconds.</para> 
+        /// <para>
+        /// KeepAlive's help determine dropped peers that did not properly "disconnect" (i.e. say 
+        /// Bye), update latency estimates and prevent stateful nodes timing-out our route they 
+        /// may hold to a remote peer (e.g. when traversed EIM NAT).</para>
+        /// <para>
+        /// Note: Only the peer which accpeted the connection sends KeepAlives to reduce bandwidth
+        /// (the KeepAlive master). If no KeepAlive is received from the KeepAlive master for a 
+        /// while the joinee peer (not the KeepAlive master) will send one (probe) to see if the 
+        /// KeepAlive master is still alive!</para>
+        /// </remarks>
+        public TimeSpan KeepAliveInterval
+        {
+            get { return TimeSpan.FromSeconds(KeepAliveIntervalSeconds); }
+            set
+            {
+                CheckNotStarted();
+                float seconds = (float)value.TotalSeconds;
+                if (seconds <= 0.0f)
+                    throw new ArgumentOutOfRangeException("value", "must be greater than 0");
+                KeepAliveIntervalSeconds = seconds;
+                UpdateProbeKeepAliveIfNoKeepAlive();
+            }
+        }
+
+        /// <summary>
+        /// Send enqued packets if the application has not done so for time span.
+        /// </summary>
+        /// <remarks>Defaults to 0.5 seconds.
+        /// 
+        /// Set to 0 to disable auto flushing.
+        /// 
+        /// Note: this is called in a call to Update() so will not flush send queues 
+        /// automatically, i.e. Update() still has to be called.</remarks>
+        public TimeSpan AutoFlushInterval
+        {
+            get { return TimeSpan.FromSeconds(AutoFlushIntervalSeconds); }
+            set
+            {
+                CheckNotStarted();
+                float seconds = (float)value.TotalSeconds;
+                if (seconds < 0.0f)
+                    throw new ArgumentOutOfRangeException("value", "cannot be less than 0");
+                AutoFlushIntervalSeconds = seconds;
+            }
+        }
+
+        /// <summary>
+        /// Size of the receive buffer in bytes for the single Socket this peer will use.
+        /// </summary>
+        /// <remarks>Default is 8192 (i.e. 8 KB)</remarks>
+        public int ReceiveBufferSize
+        {
+            get { return receiveBufferSize; }
+            set
+            {
+                CheckNotStarted();
+                if (value <= 0)
+                    throw new ArgumentOutOfRangeException("value", "must be greater than 0");
+                receiveBufferSize = value;
+            }
+        }
+
+        /// <summary>
+        /// Size of the send buffer in bytes for the single Socket this peer will use.
+        /// </summary>
+        /// <remarks>Default is 8192 (i.e. 8 KB)</remarks>
+        public int SendBufferSize
+        {
+            get { return sendBufferSize; }
+            set
+            {
+                CheckNotStarted();
+                if (value <= 0)
+                    throw new ArgumentOutOfRangeException("value", "must be greater than 0");
+                sendBufferSize = value;
+            }
+        }
+
+        /// <summary>
+        /// Time span after which to stop listening for a reply Pong to a Ping this peer sent.
+        /// </summary>
+        /// <remarks>Defaults to 2 seconds.</remarks>
+        public TimeSpan PingTimeout
+        {
+            get { return TimeSpan.FromSeconds(PingTimeoutSeconds); }
+            set
+            {
+                CheckNotStarted();
+                float seconds = (float)value.TotalSeconds;
+                if (seconds <= 0.0f)
+                    throw new ArgumentOutOfRangeException("value", "must be greater than 0");
+                PingTimeoutSeconds = seconds;
+            }
+        }
+
+        /// <summary>
+        /// Get or sets period to delay outgoing sends from when they otherwise would be sent.
+        /// </summary>
+        /// <remarks>Set to 0 (the default) to disable delaying.</remarks>
+        public TimeSpan SimulateDelayTimeSpan
+        {
+            get { return TimeSpan.FromSeconds(SimulateLatencySeconds); }
+            set
+            {
+                float seconds = (float)value.TotalSeconds;
+                if (seconds < 0.0f)
+                    throw new ArgumentOutOfRangeException("value", "cannot be less than 0");
+                SimulateLatencySeconds = seconds;
+            }
+        }
+
+        /// <summary>
+        /// Gets or sets maximum period up to this value (inclusive) to add or subtract from 
+        /// <see cref="SimulateDelayTimeSpan"/> when delaying sends that are about to be sent.
+        /// </summary>
+        /// <remarks>Set to 0 (the default) to disable. <see cref="SimulateDelayTimeSpan"/> must 
+        /// be set before this and this value cannot be greater than <see cref="SimulateDelayTimeSpan"/>.</remarks>
+        public TimeSpan SimulateDelayJitterTimeSpan
+        {
+            get { return TimeSpan.FromSeconds(SimulateJitterSeconds); }
+            set
+            {
+                float seconds = (float)value.TotalSeconds;
+                if (seconds < 0.0f)
+                    throw new ArgumentOutOfRangeException("value", "cannot be less than 0");
+                if (seconds > SimulateLatencySeconds)
+                    throw new ArgumentOutOfRangeException("value", "cannot be greater than SimulateDelayTimeSpan");
+                SimulateJitterSeconds = seconds;
+            }
+        }
+
+        /// <summary>
+        /// Get or sets probability outgoing sends will be silently dropped to simulate poor 
+        /// network conditions. 0.0 no sends will be dropped, 1.0 all sends will be dropped.
+        /// </summary>
+        public double SimulatePacketLossChance
+        {
+            get { return SimulatePacketLossProbability; }
+            set
+            {
+                if (value > 1.0 || value < 0.0)
+                    throw new ArgumentOutOfRangeException("value", "must be between 0.0 and 1.0 inclusive");
+                SimulatePacketLossProbability = value;
+            }
+        }
+
+#if DEBUG
+        /// <summary>
+        /// Creates a new FalconPeer.
+        /// </summary>
+        /// <param name="port">Port to listen on.</param>
+        /// <param name="processReceivedPacketDelegate">Callback invoked when 
+        /// <see cref="ProcessReceivedPackets()"/> called for each packet received.</param>
+        /// <param name="poolSizes">Numbers of objects this FalconPeer should pre-allocate</param>
+        /// <param name="logCallback">Callback to use for logging, if not supplied logs written to Debug.</param>
+        /// <param name="logLevel">Severtiy level and more serious levels which to log.</param>
+        public FalconPeer(int port,
+            ProcessReceivedPacket processReceivedPacketDelegate,
+            FalconPoolSizes poolSizes,
+            LogCallback logCallback = null,
+            LogLevel logLevel = LogLevel.Warning)
+#else
+        /// <summary>
+        /// Creates a new FalconPeer.
+        /// </summary>
+        /// <param name="port">Port to listen on.</param>
+        /// <param name="processReceivedPacketDelegate">Callback invoked when 
+        /// <param name="poolSizes">Numbers of objects this FalconPeer should pre-allocate</param>
+        /// <see cref="ProcessReceivedPackets()"/> called for each packet received.</param>
+        public FalconPeer(int port, ProcessReceivedPacket processReceivedPacketDelegate, FalconPoolSizes poolSizes)
+#endif
+        {
+            if (!BitConverter.IsLittleEndian)
+                new PlatformNotSupportedException("CPU architecture not supported: Big Endian reading and writing to and from FalconUDP packets has not been implemented.");
+
+            this.Port = port;
+            this.processReceivedPacketDelegate = processReceivedPacketDelegate;
+            this.peersByIp = new Dictionary<IPEndPoint, RemotePeer>();
+            this.peersById = new Dictionary<int, RemotePeer>();
+#if NETFX_CORE
+            this.LocalAddresses = new List<HostName>();
+#else
+            this.anyAddrEndPoint = new IPEndPoint(IPAddress.Any, port);
+            this.LocalAddresses = new HashSet<IPAddress>();
+#endif
+            this.peerIdCount = 0;
+            this.awaitingAcceptDetails = new List<AwaitingAcceptDetail>();
+            this.acceptJoinRequests = false;
+            this.PingsAwaitingPong = new List<PingDetail>();
+            this.receiveBuffer = new byte[MaxDatagramSize];
+            this.readPacketsList = new List<Packet>();
+            this.stopped = true;
+            this.remotePeersToRemove = new List<RemotePeer>();
+            this.dummyDatagramsToProcess = new Queue<Tuple<IPEndPoint, byte[]>>();
+            this.Stopwatch = new Stopwatch();
+
+            // pools
+            this.PoolSizes = poolSizes;
+            this.PacketPool = new PacketPool(MaxPayloadSize, poolSizes.InitalNumPacketsToPool);
+            this.emitDiscoverySignalTaskPool = new GenericObjectPool<EmitDiscoverySignalTask>(poolSizes.InitalNumEmitDiscoverySignalTaskToPool);
+            this.pingPool = new GenericObjectPool<PingDetail>(poolSizes.InitalNumPingsToPool);
+            this.sendDatagramsPool = new DatagramPool(MaxDatagramSize, poolSizes.InitalNumSendDatagramsToPoolPerPeer);
+
+            // discovery
+            this.discoveryTasks = new List<EmitDiscoverySignalTask>();
+            this.onlyReplyToDiscoveryRequestsWithToken = new List<Guid>();
+
+            // helper
+#if NETFX_CORE
+            this.unknownPeer = new RemotePeer(this, new IPEndPoint("127.0.0.1", this.Port.ToString()), 0, false);
+#else
+            this.unknownPeer = new RemotePeer(this, new IPEndPoint(IPAddress.Broadcast, this.Port), 0, false);
+#endif
+
+#if DEBUG
+            // log
+            this.logLvl = logLevel;
+            if (logCallback != null)
+            {
+                logger = logCallback;
+            }
+            else
+            {
+#if !NETFX_CORE
+                Debug.AutoFlush = true;
+#endif
+            }
+            Log(LogLevel.Info, "Initialized");
+#endif
+
+            // calculated vars
+            UpdateProbeKeepAliveIfNoKeepAlive();
+            UpdateQuickDisconnectTimeout();
+        }
+
+        private void CheckStarted()
+        {
+            if (stopped)
+                throw new InvalidOperationException("FalconPeer is not started!");
+        }
+
+        private void CheckNotStarted()
+        {
+            if (!stopped)
+                throw new InvalidOperationException("FalconPeer already started!");
+        }
+
+        private void UpdateProbeKeepAliveIfNoKeepAlive()
+        {
+            // Updates the amount of time peer who is not the KeepAlive master should send a 
+            // KeepAlive probe after not receiving any reliable message from the KeepAlive master 
+            // to see if the master is still alive!
+
+            // Calculate to be:
+            //
+            //      KeepAliveInterval + 3 x re-sends + a bit
+            //
+            KeepAliveProbeAfterSeconds = KeepAliveIntervalSeconds +
+                AckTimeoutSeconds +
+                AckTimeoutSeconds * 2 +
+                AckTimeoutSeconds * 3 +
+                0.5f;
+        }
+
+        private void UpdateQuickDisconnectTimeout()
+        {
+            // If time between calls to Update exceeds this, drop all peers rather then waiting to 
+            // learn they would have dropped us (becuase we know they would dropped us as we could 
+            // not have responded).
+
+            float total = 0.0f;
+            for (int i = 1; i <= MaxResends; i++)
+            {
+                total += Math.Min(AckTimeoutSeconds * i, MaxAckTimeoutSeconds);
+            }
+            quickDisconnectTimeout = total;
+        }
+
+        private void ProcessReceivedPackets()
+        {
+            // clear the list of previously read packets
+            readPacketsList.Clear();
+
+            // move received packets ready for reading from remote peers into readPacketList
+            foreach (RemotePeer rp in peersById.Values)
+            {
+                if (rp.UnreadPacketCount > 0)
+                {
+                    readPacketsList.AddRange(rp.Read());
+                }
+            }
+
+            // for each packet call the process received packet delegate then return it to the pool
+            foreach (Packet p in readPacketsList)
+            {
+                try
+                {
+                    //-------------------------------
+                    processReceivedPacketDelegate(p);
+                    //-------------------------------
+                }
+                finally
+                {
+                    PacketPool.Return(p);
+                }
+            }
+        }
+
+        private void Update(float dt)
+        {
+            // peers to remove
+            if (remotePeersToRemove.Count > 0)
+            {
+                for (int i = 0; i < remotePeersToRemove.Count; i++)
+                {
+                    RemovePeer(remotePeersToRemove[i], false);
+                }
+                remotePeersToRemove.Clear();
+            }
+
+            // dummy datagrams
+            while (dummyDatagramsToProcess.Count > 0)
+            {
+                Tuple<IPEndPoint, byte[]> datagram = dummyDatagramsToProcess.Dequeue();
+                ProcessReceivedDatagram(datagram.Item1, datagram.Item2, datagram.Item2.Length);
+            }
+
+            // read received datagrams
+            while (Transceiver.BytesAvaliable > 0)
+            {
+                IPEndPoint fromIPEndPoint = anyAddrEndPoint;
+
+                int size = Transceiver.Read(receiveBuffer, ref fromIPEndPoint);
+
+                Log(LogLevel.Debug, String.Format("Received {0} bytes from: {1}", size, (IPEndPoint)fromIPEndPoint));
+
+                if (size == 0) // i.e. failure
+                {
+                    TryRemovePeer((IPEndPoint)fromIPEndPoint, false, false);
+                }
+                else
+                {
+                    if (IsCollectingStatistics)
+                    {
+                        Statistics.AddBytesReceived(size);
+                    }
+
+                    // detect if we are waiting for an UPnP response and this is it
+                    if (addUPnPMappingCallback != null
+                        && size > 4
+                        && receiveBuffer[0] == 'H'
+                        && receiveBuffer[1] == 'T'
+                        && receiveBuffer[2] == 'T'
+                        && receiveBuffer[3] == 'P')
+                    {
+                        ProcessUPnPBroadcastResponse((IPEndPoint)fromIPEndPoint, receiveBuffer, size);
+                    }
+                    else
+                    {
+                        ProcessReceivedDatagram((IPEndPoint)fromIPEndPoint, receiveBuffer, size);
+                    }
+                }
+            }
+
+            // pings awaiting pong 
+            if (PingsAwaitingPong.Count > 0)
+            {
+                // NOTE: This must be done before processing recieved packets and updating remote 
+                //       peers so times updated.
+
+                for (int i = 0; i < PingsAwaitingPong.Count; i++)
+                {
+                    PingDetail detail = PingsAwaitingPong[i];
+                    detail.EllapsedSeconds += dt;
+                    if (detail.EllapsedSeconds > PingTimeoutSeconds)
+                    {
+                        PingsAwaitingPong.RemoveAt(i);
+                        --i;
+                        pingPool.Return(detail);
+                    }
+                }
+            }
+
+            // process received packets
+            ProcessReceivedPackets();
+
+            // unknown peer
+            unknownPeer.Update(dt);
+
+            // remote peers
+            foreach (RemotePeer rp in peersById.Values)
+            {
+                rp.Update(dt);
+            }
+
+            // stats
+            if (IsCollectingStatistics)
+            {
+                Statistics.Update(dt);
+            }
+
+            // discovery
+            if (discoveryTasks.Count > 0)
+            {
+                for (int i = 0; i < discoveryTasks.Count; i++)
+                {
+                    EmitDiscoverySignalTask task = discoveryTasks[i];
+                    task.Update(dt);
+                    if (task.TaskEnded)
+                    {
+                        discoveryTasks.RemoveAt(i);
+                        i--;
+                        emitDiscoverySignalTaskPool.Return(task);
+                    }
+                }
+            }
+
+            // awaiting accept details
+            if (awaitingAcceptDetails.Count > 0)
+            {
+                for (int i = 0; i < awaitingAcceptDetails.Count; i++)
+                {
+                    AwaitingAcceptDetail aad = awaitingAcceptDetails[i];
+                    aad.EllapsedSecondsSinceStart += dt;
+                    float acceptTimeout = GetAckTimeout(aad.RetryCount);
+
+                    if (aad.EllapsedSecondsSinceStart >= acceptTimeout)
+                    {
+                        if (aad.RetryCount < MaxResends)
+                        {
+                            // try again
+                            TryJoinPeerAsync(aad);
+                            aad.EllapsedSecondsSinceStart = 0.0f;
+                            aad.RetryCount++;
+                        }
+                        else
+                        {
+                            // give up, peer has not been added yet so no need to drop
+                            awaitingAcceptDetails.RemoveAt(i);
+                            i--;
+                            if (aad.Callback != null)
+                            {
+                                aad.Callback(new FalconOperationResult<int>(false, "Remote peer never responded to join request.", -1));
+                            }
+                            if (aad.UserDataPacket != null)
+                            {
+                                ReturnPacketToPool(aad.UserDataPacket);
+                            }
+                        }
+                    }
+                }
+            }
+        }
+
+        private void SendToUnknownPeer(IPEndPoint ep, PacketType type, SendOptions opts, byte[] payload)
+        {
+            Debug.Assert((opts & SendOptions.Reliable) != SendOptions.Reliable, "cannot send reliable messages to unknown peer");
+
+            Packet p = PacketPool.Borrow();
+            p.WriteBytes(payload);
+            unknownPeer.UpdateEndPoint(ep);
+            unknownPeer.EnqueueSend(type, opts, p);
+
+            // Flushes queue immediatly in case another packet to send before user-application 
+            // gets around to flushing send queues.
+
+            unknownPeer.ForceFlushSendChannelNow(opts);
+        }
+
+        private bool TryGetAndRemoveWaitingAcceptDetail(IPEndPoint ep, out AwaitingAcceptDetail detail)
+        {
+            detail = awaitingAcceptDetails.Find(aad => aad.EndPoint.FastEquals(ep));
+            if (detail != null)
+            {
+                awaitingAcceptDetails.Remove(detail);
+                return true;
+            }
+            return false;
+        }
+
+        private void DiscoverFalconPeersAsync(bool listenForReply,
+            TimeSpan timeSpan,
+            int numOfRequests,
+            int maxPeersToDiscover,
+            IEnumerable<IPEndPoint> endPoints,
+            Guid? token,
+            DiscoveryCallback callback)
+        {
+            EmitDiscoverySignalTask task = emitDiscoverySignalTaskPool.Borrow();
+            task.Init(this, listenForReply, (float)timeSpan.TotalSeconds, numOfRequests, maxPeersToDiscover, endPoints, token, callback);
+            task.EmitDiscoverySignal(); // emit first signal now
+            discoveryTasks.Add(task);
+        }
+
+        internal void TryRemovePeer(IPEndPoint ip, bool logFailure, bool sayBye)
+        {
+            RemotePeer rp;
+            if (!peersByIp.TryGetValue(ip, out rp))
+            {
+                if (logFailure)
+                {
+                    Log(LogLevel.Error, String.Format("Failed to remove peer: {0}, peer unknown.", ip));
+                }
+            }
+            else
+            {
+                RemovePeer(rp, sayBye);
+            }
+        }
+
+        private void TryJoinPeerAsync(AwaitingAcceptDetail detail)
+        {
+            SendToUnknownPeer(detail.EndPoint, PacketType.JoinRequest, SendOptions.None, detail.JoinData);
+        }
+
+        // ASSUMPTION: caller checked operation is in progress by checking callback is not null
+        private void EndAddUPnPMapping(AddUPnPMappingResult result)
+        {
+            Log(LogLevel.Info, "EndAddUPnPMapping, result: " + result.ToString());
+            upnpMappingAdded = result == AddUPnPMappingResult.Success;
+            AddUPnPPortMappingCallback callback = addUPnPMappingCallback;
+            addUPnPMappingCallback = null;
+            addUPnPMappingCallback(result);
+        }
+        
+        private void ProcessUPnPBroadcastResponse(IPEndPoint fromIPEndPoint, byte[] buffer, int size)
+        {
+            // An actual response for reference: HTTP/1.1 200 OK\r\nCACHE-CONTROL:max-age=1800\r\nEXT:\r\nLOCATION:http://10.0.0.138:80/upnp/IGD.xml\r\nSERVER:Thomson TG 782T 8.6.P.3 UPnP/1.0 (00-24-17-D1-37-43)\r\nST:upnp:rootdevice\r\nUSN:uuid:UPnP_Thomson TG782T-1_00-24-17-D1-37-43::upnp:rootdevice\r\n\r\n
+
+            if (size < 5)
+                return;
+            if (addUPnPMappingCallback == null)
+                return;
+
+            // parse response for location of xml containing services
+            string resp = Encoding.ASCII.GetString(buffer, 0, size);
+            resp = resp.ToLower();
+            Log(LogLevel.Info, "Processing UPnP broadcase response: " + resp);
+            if (!(resp.Contains("upnp:rootdevice") && resp.Contains("location:")))
+                return;
+            string location = resp.Substring(resp.IndexOf("location:") + 9);
+            location = location.Substring(0, resp.IndexOf("\r"));
+            Uri locationUri = new Uri(location);
+
+            // try create UPnPInternetGatewayDevice which attmpts to download service url from location
+            UPnPInternetGatewayDevice.BeginCreate(locationUri, device => 
+            {
+                if (addUPnPMappingCallback == null)
+                    return;
+
+                if (upnpDevice == null)
+                {
+                    EndAddUPnPMapping(AddUPnPMappingResult.FailedOther);
+                }
+                else
+                {
+                    upnpDevice = device;
+
+                    // add forwarding rules for our the local addresse(s)
+                    foreach (var addr in LocalAddresses)
+                    {
+                        if (IPAddress.IsLoopback(addr))
+                            continue;
+                        if (upnpDevice.TryAddForwardingRule(System.Net.Sockets.ProtocolType.Udp, addr, (ushort)Port, "FalconUDP" + Port.ToString()))
+                        {
+                            upnpMappingAdded = true;
+                        }
+                    }
+                    EndAddUPnPMapping(upnpMappingAdded ? AddUPnPMappingResult.Success : AddUPnPMappingResult.FailedOther);
+                }
+            });
+
+        }
+
+        private void ProcessReceivedDatagram(IPEndPoint fromIPEndPoint, byte[] buffer, int size)
+        {
+            // check size
+            if (size < Const.FALCON_PACKET_HEADER_SIZE)
+            {
+                Log(LogLevel.Error, String.Format("Datagram dropped from: {0}, smaller than min size.", fromIPEndPoint));
+                return;
+            }
+
+            if (size > MaxDatagramSize)
+            {
+                Log(LogLevel.Error, String.Format("Datagram dropped from: {0}, greater than max size.", fromIPEndPoint));
+                return;
+            }
+
+            // check not from self
+#if NETFX_CORE
+            if ((fromIPEndPoint.Address.RawName.StartsWith("127.") || LocalAddresses.Exists(hn => hn.IsEqual(fromIPEndPoint.Address)))
+                && fromIPEndPoint.PortAsString == PortAsString)
+#else
+            if ((IPAddress.IsLoopback(fromIPEndPoint.Address) || LocalAddresses.Contains(fromIPEndPoint.Address))
+                && fromIPEndPoint.Port == Port)
+#endif
+            {
+                Log(LogLevel.Warning, "Dropped datagram received from self.");
+                return;
+            }
+
+
+            // parse header
+            byte packetDetail = buffer[0];
+            SendOptions opts = (SendOptions)(byte)(packetDetail & Const.SEND_OPTS_MASK);
+            PacketType type = (PacketType)(byte)(packetDetail & Const.PACKET_TYPE_MASK);
+            bool isAckPacket = type == PacketType.ACK;
+            ushort seq = BitConverter.ToUInt16(buffer, 1);
+            ushort payloadSize = BitConverter.ToUInt16(buffer, 3);
+
+            // check the header makes sense (anyone could send us UDP datagrams)
+            if (!(opts == SendOptions.None || opts == SendOptions.InOrder || opts == SendOptions.Reliable || opts == SendOptions.ReliableInOrder)
+                || (isAckPacket && ((opts & SendOptions.Reliable) != SendOptions.Reliable)))
+            {
+                Log(LogLevel.Warning, String.Format("Datagram dropped from peer: {0}, bad header.", fromIPEndPoint));
+                return;
+            }
+
+            if (!isAckPacket && size < (payloadSize + Const.FALCON_PACKET_HEADER_SIZE))
+            {
+                Log(LogLevel.Warning, String.Format("Datagram dropped from peer: {0}, size: {1}, less than min purported: {2}.",
+                    fromIPEndPoint,
+                    size,
+                    payloadSize + Const.FALCON_PACKET_HEADER_SIZE));
+                return;
+            }
+
+            int count = size - Const.FALCON_PACKET_HEADER_SIZE;    // num of bytes remaining to be read
+            int index = Const.FALCON_PACKET_HEADER_SIZE;           // index in args.Buffer to read from
+
+            Log(LogLevel.Debug, String.Format("<- Processing received datagram seq {0}, channel: {1}, total size: {2}...", seq.ToString(), opts.ToString(), size.ToString()));
+
+            RemotePeer rp;
+            if (peersByIp.TryGetValue(fromIPEndPoint, out rp))
+            {
+                bool isFirstPacketInDatagram = true;
+                do
+                {
+                    Log(LogLevel.Debug, String.Format("<-- Processing received packet type {0}, payload size: {1}...", type.ToString(), payloadSize.ToString()));
+
+                    if (!rp.TryAddReceivedPacket(seq,
+                        opts,
+                        type,
+                        buffer,
+                        index,
+                        payloadSize,
+                        isFirstPacketInDatagram))
+                    {
+                        break;
+                    }
+
+                    // process any additional packets in datagram
+
+                    if (!isAckPacket) // payloadSize is stopover time in ACKs
+                    {
+                        count -= payloadSize;
+                        index += payloadSize;
+                    }
+
+                    if (count >= Const.ADDITIONAL_PACKET_HEADER_SIZE)
+                    {
+                        // parse additional packet header
+                        packetDetail = buffer[index];
+                        type = (PacketType)(packetDetail & Const.PACKET_TYPE_MASK);
+                        isAckPacket = type == PacketType.ACK;
+                        if (isAckPacket)
+                        {
+                            opts = (SendOptions)(packetDetail & Const.SEND_OPTS_MASK);
+                            seq = BitConverter.ToUInt16(buffer, index + 1);
+                            payloadSize = BitConverter.ToUInt16(buffer, index + 3);
+                            index += Const.FALCON_PACKET_HEADER_SIZE;
+                            count -= Const.FALCON_PACKET_HEADER_SIZE;
+                        }
+                        else
+                        {
+                            payloadSize = BitConverter.ToUInt16(buffer, index + 1);
+                            index += Const.ADDITIONAL_PACKET_HEADER_SIZE;
+                            count -= Const.ADDITIONAL_PACKET_HEADER_SIZE;
+
+                            // validate size
+                            if (payloadSize > count)
+                            {
+                                Log(LogLevel.Error, String.Format("Dropped last {0} bytes of datagram from {1}, less than purported packet size: {2}.",
+                                    count.ToString(),
+                                    fromIPEndPoint.ToString(),
+                                    payloadSize.ToString()));
+                                return;
+                            }
+                        }
+                    }
+                    else
+                    {
+                        return;
+                    }
+
+                    isFirstPacketInDatagram = false;
+
+                } while (true);
+            }
+            else
+            {
+                Log(LogLevel.Debug, String.Format("<-- Processing received packet type {0}, payload size: {1}...", type.ToString(), payloadSize.ToString()));
+
+                #region "Proccess datagram from unknown peer"
+
+                // NOTE: Additional packets not possible in any of the valid messages from an 
+                //       unknown peer.
+
+                switch (type)
+                {
+                    case PacketType.JoinRequest:
+                        {
+                            if (!acceptJoinRequests)
+                            {
+                                Log(LogLevel.Warning, String.Format("Join request dropped from peer: {0}, not accepting join requests.", fromIPEndPoint));
+                                return;
+                            }
+
+                            if (payloadSize == 0)
+                            {
+                                Log(LogLevel.Warning, String.Format("Join request dropped from peer: {0}, 0 payload size.", fromIPEndPoint));
+                                return;
+                            }
+
+                            string pass = null;
+                            byte passSize = buffer[index];
+                            index++;
+                            count--;
+                            if (passSize > 0)
+                            {
+                                if (count < passSize)
+                                {
+                                    Log(LogLevel.Warning, String.Format("Join request dropped from peer: {0}, has pass size {1} but remaining size is {2}.", fromIPEndPoint, passSize, count));
+                                    return;
+                                }
+                                pass = TextEncoding.GetString(buffer, index, passSize);
+                                index += passSize;
+                                count -= passSize;
+                            }
+
+                            if (pass != joinPass)
+                            {
+                                Log(LogLevel.Warning, String.Format("Join request from: {0} dropped, bad pass.", fromIPEndPoint));
+                            }
+                            else
+                            {
+                                Log(LogLevel.Info, String.Format("Accepted Join Request from: {0}", fromIPEndPoint));
+
+                                // If any remaining bytes included in payload they are for the user-application.
+                                Packet joinUserData = null;
+                                if (count > 0)
+                                {
+                                    joinUserData = PacketPool.Borrow();
+                                    joinUserData.WriteBytes(buffer, index, count);
+                                    count = 0;
+                                    index += count;
+                                    joinUserData.ResetAndMakeReadOnly(-1);
+                                }
+
+                                rp = AddPeer(fromIPEndPoint, joinUserData);
+                                rp.Accept();
+                            }
+                        }
+                        break;
+                    case PacketType.AcceptJoin:
+                        {
+                            AwaitingAcceptDetail detail;
+                            if (!TryGetAndRemoveWaitingAcceptDetail(fromIPEndPoint, out detail))
+                            {
+                                // Possible reasons we do not have detail are: 
+                                //  1) Accept is too late,
+                                //  2) Accept duplicated and we have already removed it, or
+                                //  3) Accept was unsolicited.
+
+                                Log(LogLevel.Warning, String.Format("Dropped Accept Packet from unknown peer: {0}.", fromIPEndPoint));
+                            }
+                            else
+                            {
+                                Log(LogLevel.Info, String.Format("Successfully joined: {0}", fromIPEndPoint));
+
+                                // create the new peer, send ACK, call the callback
+                                rp = AddPeer(fromIPEndPoint, detail.UserDataPacket);
+                                rp.ACK(seq, opts);
+                                rp.IsKeepAliveMaster = true; // the acceptor is the keep-alive-master
+                                if (detail.Callback != null)
+                                {
+                                    FalconOperationResult<int> result = new FalconOperationResult<int>(true, null, null, rp.Id);
+                                    detail.Callback(result);
+                                }
+                            }
+                        }
+                        break;
+                    case PacketType.DiscoverRequest:
+                        {
+                            bool reply = false;
+
+                            if (replyToAnyDiscoveryRequests)
+                            {
+                                reply = true;
+                            }
+                            else if (onlyReplyToDiscoveryRequestsWithToken.Count > 0 && count == Const.DISCOVERY_TOKEN_SIZE)
+                            {
+                                byte[] tokenBytes = new byte[Const.DISCOVERY_TOKEN_SIZE];
+                                Buffer.BlockCopy(buffer, index, tokenBytes, 0, Const.DISCOVERY_TOKEN_SIZE);
+                                Guid token = new Guid(tokenBytes);
+
+                                if (onlyReplyToDiscoveryRequestsWithToken.Contains(token))
+                                    reply = true;
+                            }
+
+                            if (reply)
+                            {
+                                Log(LogLevel.Info, String.Format("Received Discovery Request from: {0}, sending discovery reply...", fromIPEndPoint));
+                                SendToUnknownPeer(fromIPEndPoint, PacketType.DiscoverReply, SendOptions.None, null);
+                            }
+                            else
+                            {
+                                Log(LogLevel.Info, String.Format("Received Discovery Request from: {0}, dropped - invalid token and set to not reply.", fromIPEndPoint));
+                            }
+                        }
+                        break;
+                    case PacketType.DiscoverReply:
+                        {
+                            // ASSUMPTION: There can only be one EmitDiscoverySignalTask at any one time that 
+                            //             matches (inc. broadcast addresses) any one discovery reply.
+
+                            foreach (EmitDiscoverySignalTask task in discoveryTasks)
+                            {
+                                if (task.IsAwaitingDiscoveryReply && task.IsForDiscoveryReply(fromIPEndPoint))
+                                {
+                                    task.AddDiscoveryReply(fromIPEndPoint);
+                                    Log(LogLevel.Info, String.Format("Received Discovery Reply from: {0}", fromIPEndPoint));
+                                    break;
+                                }
+                            }
+                        }
+                        break;
+                    case PacketType.Ping:
+                        {
+                            if (!replyToAnonymousPings)
+                                return;
+
+                            SendToUnknownPeer(fromIPEndPoint, PacketType.Pong, SendOptions.None, null);
+                        }
+                        break;
+                    case PacketType.Pong:
+                        {
+                            if (HasPingsAwaitingPong)
+                            {
+                                PingDetail detail = PingsAwaitingPong.Find(pd => pd.IPEndPointPingSentTo != null
+                                    && pd.IPEndPointPingSentTo.FastEquals(fromIPEndPoint));
+
+                                if (detail != null)
+                                {
+                                    RaisePongReceivedFromUnknownPeer(fromIPEndPoint, TimeSpan.FromSeconds(detail.EllapsedSeconds));
+                                    RemovePingAwaitingPongDetail(detail);
+                                }
+                            }
+                        }
+                        break;
+                    default:
+                        {
+                            Log(LogLevel.Warning, String.Format("{0} Datagram dropped from unknown peer: {1}.", type, fromIPEndPoint));
+                        }
+                        break;
+                }
+                #endregion
+            }
+        }
+
+        private void PunchThroughDiscoveryCallback(IPEndPoint[] endPoints)
+        {
+            if (punchThroughCallback == null)
+                return;
+
+            if (endPoints != null && endPoints.Length > 0)
+            {
+                punchThroughCallback(true, endPoints[0]);
+            }
+            else
+            {
+                punchThroughCallback(false, null);
+            }
+        }
+
+        private void RemovePeer(RemotePeer rp, bool sayBye)
+        {
+            if (sayBye)
+            {
+                // Enqueue Bye and flush send channels so Bye will be last packet peer receives and 
+                // any outstanding sends are sent too.
+                rp.Bye();
+                rp.TryFlushSendQueues();
+                Log(LogLevel.Info, String.Format("Removed and saying bye to: {0}.", rp.EndPoint));
+            }
+            else
+            {
+                Log(LogLevel.Info, String.Format("Removed: {0}.", rp.EndPoint));
+            }
+
+            peersById.Remove(rp.Id);
+            peersByIp.Remove(rp.EndPoint);
+
+            RaisePeerDropped(rp.Id);
+        }
+
+        internal RemotePeer AddPeer(IPEndPoint ip, Packet joinUserData)
+        {
+            peerIdCount++;
+            RemotePeer rp = new RemotePeer(this, ip, peerIdCount);
+            peersById.Add(peerIdCount, rp);
+            peersByIp.Add(ip, rp);
+
+            // raise PeerAdded event
+            if (PeerAdded != null)
+            {
+                // set the peer id which we only just learnt on the user data packet
+                if (joinUserData != null)
+                    joinUserData.PeerId = rp.Id;
+
+                PeerAdded(rp.Id, joinUserData);
+
+                // return packet to pool 
+                if (joinUserData != null)
+                    ReturnPacketToPool(joinUserData);
+            }
+
+            return rp;
+        }
+
+        internal void RemovePeerOnNextUpdate(RemotePeer rp)
+        {
+            remotePeersToRemove.Add(rp);
+        }
+
+        internal void EnqueuePacketToProcessOnNextUpdate(IPEndPoint fromIPEndPoint, byte[] datagram)
+        {
+            dummyDatagramsToProcess.Enqueue(Tuple.Create(fromIPEndPoint, datagram));
+        }
+
+        [Conditional("DEBUG")]
+        internal void Log(LogLevel lvl, string msg)
+        {
+#if DEBUG
+            if (lvl >= logLvl)
+            {
+                string line = String.Format("{0}\t{1}\t{2}\t{3}",
+                    DateTime.Now.ToString("yyyy'-'MM'-'dd' 'HH':'mm':'ss'.'fffffff"),
+                    Port,
+                    lvl,
+                    msg);
+
+                if (logger != null)
+                    logger(lvl, line);
+                else
+
+                    Debug.WriteLine(line);
+            }
+#endif
+        }
+
+        internal void RaisePeerDropped(int peerId)
+        {
+            if (PeerDropped != null)
+                PeerDropped(peerId);
+        }
+
+        internal void RaisePongReceivedFromUnknownPeer(IPEndPoint ipEndPoint, TimeSpan rtt)
+        {
+            PongReceivedFromUnknownPeer pongReceivedFromUnknownPeer = PongReceivedFromUnknownPeer;
+            if (pongReceivedFromUnknownPeer != null)
+                pongReceivedFromUnknownPeer(ipEndPoint, rtt);
+        }
+
+        internal void RaisePongReceived(RemotePeer rp, TimeSpan rtt)
+        {
+            PongReceivedFromPeer pongReceived = PongReceivedFromPeer;
+            if (pongReceived != null)
+                pongReceived(rp.Id, rtt);
+        }
+
+        internal void RaisePeerDiscovered(IPEndPoint ep)
+        {
+            PeerDiscovered peerDiscovered = PeerDiscovered;
+            if (peerDiscovered != null)
+                peerDiscovered(ep);
+        }
+
+        internal void RemovePingAwaitingPongDetail(PingDetail pingDetail)
+        {
+            PingsAwaitingPong.Remove(pingDetail);
+            pingPool.Return(pingDetail);
+        }
+
+        internal void Stop(bool sayBye)
+        {
+            if (sayBye)
+            {
+                // say bye to everyone
+                foreach (KeyValuePair<int, RemotePeer> kv in peersById)
+                {
+                    kv.Value.EnqueueSend(PacketType.Bye, SendOptions.None, null);
+                }
+                SendEnquedPackets();
+            }
+
+            // remote UPnP mapping if one added
+            if (upnpDevice != null && upnpMappingAdded)
+            {
+                if (upnpDevice.TryDeleteForwardingRule(System.Net.Sockets.ProtocolType.Udp, (ushort)port))
+                {
+                    upnpMappingAdded = false;
+                }
+            }
+
+            Transceiver.Stop();
+
+            stopped = true;
+            peersById.Clear();
+            peersByIp.Clear();
+            Stopwatch.Reset();
+
+            Log(LogLevel.Info, "Stopped");
+        }
+
+        internal float GetAckTimeout(int resendCount)
+        {
+            // Calculate ACK timout based on number of re-sends with 7s being the upper limit:
+            //
+            //      MIN(ACKTimeout + (ACKTimeout x re-send count), 7.0)
+            //
+
+            if (resendCount == 0)
+                return AckTimeoutSeconds;
+
+            return Math.Min(AckTimeoutSeconds + AckTimeoutSeconds * resendCount, MaxAckTimeoutSeconds);
+        }
+
+        /// <summary>
+        /// Attempts to start this FalconPeer TODO improve
+        /// </summary>
+        public FalconOperationResult TryStart()
+        {
+            this.Transceiver = TransceiverFactory.Create(this);
+
+            // Get local IPv4 address and while doing so broadcast addresses to use for discovery.
+            LocalAddresses.Clear();
+            broadcastEndPoints = new List<IPEndPoint>();
+
+#if PS4
+            // PS4 auto calcs correct broadcast
+            broadcastEndPoints.Add(new IPEndPoint(new IPAddress(new byte[] { 255, 255, 255, 255 }), this.port));
+#elif NETFX_CORE
+            foreach (HostName localHostInfo in NetworkInformation.GetHostNames())
+            {
+                if (localHostInfo.Type != HostNameType.Ipv4)
+                    continue;
+
+                LocalAddresses.Add(localHostInfo);
+                
+                uint ip;
+                if (IPEndPoint.TryParseIPv4Address(localHostInfo.RawName, out ip))
+                {
+                    uint mask = FalconHelper.GetNetMaskFromNumOfBits(24); // class C
+                    if (localHostInfo.IPInformation != null 
+                        && localHostInfo.IPInformation.PrefixLength.HasValue
+                        && localHostInfo.IPInformation.PrefixLength.Value < 32)
+                    {
+                        var prefix = localHostInfo.IPInformation.PrefixLength.Value;
+                        mask = FalconHelper.GetNetMaskFromNumOfBits(prefix);
+                    }
+                    var broadcast = ip | ~mask;
+                    broadcastEndPoints.Add(new IPEndPoint(broadcast, (ushort)this.port));
+                }
+            
+            }
+#else
+            try
+            {
+                NetworkInterface[] nics = NetworkInterface.GetAllNetworkInterfaces();
+                foreach (NetworkInterface nic in nics)
+                {
+                    if (nic.OperationalStatus != OperationalStatus.Up)
+                        continue;
+
+                    IPInterfaceProperties props = nic.GetIPProperties();
+                    foreach (UnicastIPAddressInformation addrInfo in props.UnicastAddresses)
+                    {
+                        if (addrInfo.Address.AddressFamily == System.Net.Sockets.AddressFamily.InterNetwork) // i.e. IPv4
+                        {
+                            // local addr
+                            LocalAddresses.Add(addrInfo.Address);
+
+                            // broadcast addr
+
+                            uint mask = FalconHelper.GetNetMaskFromNumOfBits(24); // class C
+#pragma warning disable 0618
+#if !LINUX
+                            if (addrInfo.IPv4Mask != null)
+                                mask = (uint)addrInfo.IPv4Mask.Address;
+#endif
+                            uint ip = (uint)addrInfo.Address.Address;
+                            uint broadcast = ip | ~mask;
+                            broadcastEndPoints.Add(new IPEndPoint(new IPAddress((long)broadcast), Port));
+#pragma warning restore 0618
+                        }
+                    }
+                }
+            }
+            catch (NetworkInformationException niex)
+            {
+                return new FalconOperationResult(niex);
+            }
+#endif
+
+#if !PS4
+            if (LocalAddresses.Count == 0)
+                return new FalconOperationResult(false, "No operational IPv4 network interface found.");
+#endif
+
+            FalconOperationResult startResult = Transceiver.TryStart();
+            if (!startResult.Success)
+                return startResult;
+
+            // start the Stopwatch
+            Stopwatch.Start();
+
+            Log(LogLevel.Info, String.Format("Started, listening on port: {0}", this.Port));
+
+            stopped = false;
+
+            return FalconOperationResult.SuccessResult;
+        }
+
+        /// <summary>
+        /// Borrows a Packet from the Packet Pool to write to.
+        /// </summary>
+        /// <returns>Packet in a write only state.</returns>
+        /// <remarks>Packet once sent and/or finished with must be returned to pool using
+        /// <see cref="ReturnPacketToPool(Packet)"/> and NOT used again.</remarks>
+        public Packet BorrowPacketFromPool()
+        {
+            return PacketPool.Borrow();
+        }
+
+        /// <summary>
+        /// Returns a Packet to the Packet Pool. 
+        /// </summary>
+        /// <param name="packet">Packet to return to pool.</param>
+        /// <remarks>Once packet has been returned to the pool it must NOT be used again.</remarks>
+        public void ReturnPacketToPool(Packet packet)
+        {
+            PacketPool.Return(packet);
+        }
+
+        /// <summary>
+        /// Stops this FalconPeer, will stop listening and be unable send. Connected remote peers 
+        /// will be dropped.
+        /// </summary>
+        /// <remarks><see cref="PeerDropped"/> is NOT raised when this method is called. All peers 
+        /// will always be dropped.
+        ///     <para>It is possible to start this FalconPeer again using <see cref="TryStart()"/>.</para>
+        /// </remarks>
+        public void Stop()
+        {
+            CheckStarted();
+            Stop(true);
+        }
+
+        /// <summary>
+        /// Attempts to connect to the remote peer. If successful Falcon can send and receive from 
+        /// this peer and FalconOperationResult.Tag will be set to the Id for this remote peer 
+        /// which can also be obtained in the <see cref="PeerAdded"/> event. This Method returns 
+        /// immediately then calls the callback supplied when the operation completes.</summary>
+        /// <param name="addr">IPv4 address of remote peer, e.g. "192.168.0.5"</param>
+        /// <param name="port">Port number the remote peer is listening on, e.g. 30000</param>
+        /// <param name="pass">Password remote peer requires, if any.</param>
+        /// <param name="callback"><see cref="FalconOperationCallback{TReturnValue}"/> callback to call when 
+        /// operation completes.</param>
+        /// <param name="userData">Optional additional data to be included in the <see cref="PeerAdded"/> event/</param>
+        public void TryJoinPeerAsync(string addr, int port, string pass = null, FalconOperationCallback<int> callback = null, Packet userData = null)
+        {
+            CheckStarted();
+
+#if NETFX_CORE
+            IPEndPoint endPoint = new IPEndPoint(addr, port.ToString());
+#else
+            IPAddress ip = IPAddress.Parse(addr);
+            IPEndPoint endPoint = new IPEndPoint(ip, port);
+#endif
+            TryJoinPeerAsync(endPoint, pass, callback, userData);
+        }
+
+        /// <summary>
+        /// Attempts to connect to the remote peer. If successful Falcon can send and receive from 
+        /// this peer and FalconOperationResult.ReturnValue will be set to the Id for this remote peer 
+        /// which can also be obtained in the <see cref="PeerAdded"/> event. This Method returns 
+        /// immediately then calls the callback supplied when the operation completes.</summary>
+        /// <param name="endPoint"><see cref="System.Net.IPEndPoint"/> of remote peer.</param>
+        /// <param name="pass">Password remote peer requires, if any.</param>
+        /// <param name="callback"><see cref="FalconOperationCallback{TReturnValue}"/> callback to call when 
+        /// operation completes.</param>
+        /// <param name="userData">Optional additional data to be included in the <see cref="PeerAdded"/> event.</param>
+        public void TryJoinPeerAsync(IPEndPoint endPoint, string pass = null, FalconOperationCallback<int> callback = null, Packet userData = null)
+        {
+            byte[] joinBytes = null;
+            if (pass == null && userData == null)
+            {
+                joinBytes = new byte[1];
+            }
+            else
+            {
+                Packet joinPayload = PacketPool.Borrow();
+
+                // write pass prepended with size as byte
+                if (pass == null)
+                {
+                    joinPayload.WriteByte(0);
+                }
+                else
+                {
+                    byte[] passBytes = TextEncoding.GetBytes(pass);
+                    if (passBytes.Length > byte.MaxValue)
+                        throw new ArgumentException("pass too long - cannot exceed 256 bytes", "pass");
+                    joinPayload.WriteByte((byte)passBytes.Length);
+                    joinPayload.WriteBytes(passBytes);
+                }
+
+                // write user data
+                if (userData != null)
+                {
+                    joinPayload.WriteBytes(userData, 0, userData.BytesWritten);
+                }
+
+                // get payload as byte[]
+                joinBytes = joinPayload.ToBytes();
+
+                PacketPool.Return(joinPayload);
+            }
+
+            AwaitingAcceptDetail detail = new AwaitingAcceptDetail(endPoint, callback, joinBytes);
+
+            // Copy the user data into a packet which will be passed to the PeerAdded event, this 
+            // if this operation is successful. This way user cannot modify the userData supplied.
+
+            if (userData != null)
+            {
+                Packet userDataCopy = BorrowPacketFromPool();
+                Packet.Clone(userData, userDataCopy, true);
+                detail.UserDataPacket = userDataCopy;
+            }
+
+            awaitingAcceptDetails.Add(detail);
+            TryJoinPeerAsync(detail);
+        }
+
+        /// <summary>
+        /// Begins a discovery process by emitting discovery signals to connected subnet on port 
+        /// and for the time supplied.
+        /// </summary>
+        /// <param name="timeSpan">Time span to wait for replies.</param>
+        /// <param name="port">Port number to emit discovery signals to.</param>
+        /// <param name="token">Optional <see cref="System.Guid"/> token remote peer requries</param>
+        /// <param name="callback"><see cref="DiscoveryCallback"/> to invoke when the operation completes</param>
+        /// <param name="signalsToEmit">The number or broadcast signals to emit over the period <paramref name="timeSpan"/>.</param>
+        /// <remarks><paramref name="token"/> should be null if NOT to be included int the discovery requests.</remarks>
+        public void DiscoverFalconPeersAsync(TimeSpan timeSpan, int port, Guid? token, DiscoveryCallback callback, int signalsToEmit = 3)
+        {
+            CheckStarted();
+
+            List<IPEndPoint> endPoints = null;
+            if (port == Port)
+            {
+                endPoints = broadcastEndPoints;
+            }
+            else
+            {
+                endPoints = new List<IPEndPoint>(broadcastEndPoints.Count);
+                foreach (var ep in broadcastEndPoints)
+                {
+#if NETFX_CORE
+                    endPoints.Add(new IPEndPoint(ep.Address.RawName, port.ToString()));
+#else
+                    endPoints.Add(new IPEndPoint(ep.Address, port));
+#endif
+                }
+            }
+
+            DiscoverFalconPeersAsync(true,
+                timeSpan,
+                signalsToEmit,
+                ushort.MaxValue,
+                endPoints,
+                token,
+                callback);
+        }
+
+        /// <summary>
+        /// Begins a discovery process by emitting signals to <paramref name="publicEndPoint"/>
+        /// </summary>
+        /// <param name="publicEndPoint"><see cref="IPEndPoint"/> to send discovery signals to.</param>
+        /// <param name="timeSpan">Time span to continue operation for.</param>
+        /// <param name="numOfRequests">Number of signals to emit.</param>
+        /// <param name="replyToDiscoveryRequestsWithToken"><see cref="Guid"/> token required to solicit a response to.</param>
+        public void AssistPunchThroughFromAsync(IPEndPoint publicEndPoint,
+            TimeSpan timeSpan,
+            int numOfRequests,
+            Guid? replyToDiscoveryRequestsWithToken)
+        {
+            CheckStarted();
+
+            // TODO after period remove token and set state or leave that up to user-application?
+            if (replyToDiscoveryRequestsWithToken.HasValue)
+            {
+                this.onlyReplyToDiscoveryRequestsWithToken.Add(replyToDiscoveryRequestsWithToken.Value);
+            }
+            else
+            {
+                replyToAnyDiscoveryRequests = true;
+            }
+
+            DiscoverFalconPeersAsync(false,
+                timeSpan,
+                numOfRequests,
+                1,
+                new[] { publicEndPoint },
+                null, // NOTE: we are assisting punch though and are not listening for a reply therefore do not need to include token in our DiscoveryRequests
+                null);
+        }
+
+        /// <summary>
+        /// Begins a discover process by emitting signals to <paramref name="endPoints"/>.
+        /// </summary>
+        /// <param name="endPoints"><see cref="IPEndPoint"/>s to send discovery signals to.</param>
+        /// <param name="timeSpan">Time span to continue operation for.</param>
+        /// <param name="numOfRequests">Number of signals to emit.</param>
+        /// <param name="token"><see cref="Guid"/> token</param>
+        /// <param name="callback"><see cref="PunchThroughCallback"/> to invoke once process completes.</param>
+        public void PunchThroughToAsync(IEnumerable<IPEndPoint> endPoints,
+            TimeSpan timeSpan,
+            int numOfRequests,
+            Guid? token,
+            PunchThroughCallback callback)
+        {
+            CheckStarted();
+
+            punchThroughCallback = callback;
+            DiscoverFalconPeersAsync(true, timeSpan, numOfRequests, 1, endPoints, token, PunchThroughDiscoveryCallback);
+        }
+
+        /// <summary>
+        /// Sets all the visibility options for this FalconPeer on the network.
+        /// </summary>
+        /// <param name="acceptJoinRequests">Set to true to allow other FalconUDP peers to join this one.</param>
+        /// <param name="joinPassword">Password FalconUDP peers require to join this one.</param>
+        /// <param name="replyToDiscoveryRequests">Set to true to allow other FalconUDP peers discover this one with or without a token.</param>
+        /// <param name="replyToAnonymousPings">Set to true to send reply pong to any FalconUDP Ping even if they have not joined.</param>
+        /// <param name="replyToDiscoveryRequestsWithToken">Token incoming discovery requests require if we are to send reply to.</param>
+        public void SetVisibility(bool acceptJoinRequests,
+            string joinPassword,
+            bool replyToDiscoveryRequests,
+            bool replyToAnonymousPings = false,
+            Guid? replyToDiscoveryRequestsWithToken = null)
+        {
+            if (joinPassword != null && !acceptJoinRequests)
+                throw new ArgumentException("joinPassword must be null if not accepting join requests");
+            if (replyToDiscoveryRequestsWithToken != null && !replyToDiscoveryRequests)
+                throw new ArgumentException("replyToDiscoveryRequestsWithToken must be null if not to reply to discovery requests");
+
+            this.acceptJoinRequests = acceptJoinRequests;
+            this.joinPass = joinPassword;
+            this.replyToAnyDiscoveryRequests = replyToDiscoveryRequests;
+            this.replyToAnonymousPings = replyToAnonymousPings;
+
+            if (replyToDiscoveryRequestsWithToken.HasValue)
+            {
+                this.onlyReplyToDiscoveryRequestsWithToken.Add(replyToDiscoveryRequestsWithToken.Value);
+            }
+        }
+
+        /// <summary>
+        /// Enqueues packet to be sent to <paramref name="peerId"/> next time <see cref="SendEnquedPackets"/> is called.
+        /// </summary>
+        /// <param name="peerId">Id of the remote peer.</param>
+        /// <param name="opts"><see cref="SendOptions"/> to send packet with.</param>
+        /// <param name="packet"><see cref="Packet"/> containing the data to send.</param>
+        public void EnqueueSendTo(int peerId, SendOptions opts, Packet packet)
+        {
+            CheckStarted();
+
+            RemotePeer rp;
+            if (!peersById.TryGetValue(peerId, out rp))
+            {
+                Log(LogLevel.Error, "Attempt to SendTo unknown Peer ignored: " + peerId.ToString());
+                return;
+            }
+            else
+            {
+                rp.EnqueueSend(PacketType.Application, opts, packet);
+            }
+        }
+
+        /// <summary>
+        /// Enqueues packet on be sent to all joint peers next time <see cref="SendEnquedPackets"/> is called.
+        /// </summary>
+        /// <param name="opts"><see cref="SendOptions"/> to send packet with.</param>
+        /// <param name="packet"> containing the data to send.</param>
+        public void EnqueueSendToAll(SendOptions opts, Packet packet)
+        {
+            foreach (KeyValuePair<int, RemotePeer> kv in peersById)
+            {
+                kv.Value.EnqueueSend(PacketType.Application, opts, packet);
+            }
+        }
+
+        /// <summary>
+        /// Enqueues packet on be sent to all joint peers except <paramref name="peerIdToExclude"/> next time <see cref="SendEnquedPackets"/> is called.
+        /// </summary>
+        /// <param name="peerIdToExclude">Id of peer to NOT send <paramref name="packet"/> to.</param>
+        /// <param name="opts"><see cref="SendOptions"/> to send packet with.</param>
+        /// <param name="packet"> containing the data to send.</param>
+        public void EnqueueSendToAllExcept(int peerIdToExclude, SendOptions opts, Packet packet)
+        {
+            CheckStarted();
+
+            foreach (KeyValuePair<int, RemotePeer> kv in peersById)
+            {
+                if (kv.Key == peerIdToExclude)
+                    continue;
+
+                kv.Value.EnqueueSend(PacketType.Application, opts, packet);
+            }
+        }
+
+        /// <summary>
+        /// Ping remote peer.
+        /// </summary>
+        /// <param name="peerId">Id of the of remote peer to ping.</param>
+        /// <returns>True if ping successfully sent.</returns>
+        /// <remarks><see cref="PongReceivedFromPeer"/>Will be raised, when/if reply Pong is received in time.</remarks>
+        public bool PingPeer(int peerId)
+        {
+            CheckStarted();
+
+            RemotePeer rp;
+            if (!peersById.TryGetValue(peerId, out rp))
+            {
+                return false;
+            }
+            else
+            {
+                PingDetail detail = pingPool.Borrow();
+                detail.Init(peerId);
+                PingsAwaitingPong.Add(detail);
+                rp.Ping();
+                return true;
+            }
+        }
+
+        /// <summary>
+        /// Send ping <paramref name="ipEndPoint"/> which may not be joined.
+        /// </summary>
+        /// <param name="ipEndPoint"><see cref="IPEndPoint"/> to ping.</param>
+        /// <remarks><see cref="PongReceivedFromUnknownPeer"/> Will be raised, when/if reply Pong is received in time.</remarks>
+        public void PingEndPoint(IPEndPoint ipEndPoint)
+        {
+            CheckStarted();
+
+            PingDetail detail = pingPool.Borrow();
+            detail.Init(ipEndPoint);
+            PingsAwaitingPong.Add(detail);
+            SendToUnknownPeer(ipEndPoint, PacketType.Ping, SendOptions.None, null);
+        }
+
+        /// <summary>
+        /// Attempts to get the <see cref="IPEndPoint"/> associated with the remote peer.
+        /// </summary>
+        /// <param name="peerId">Id of the remote peer.</param>
+        /// <param name="ip"><see cref="IPEndPoint"/> associated with the remote peer. Set if found, i.e. returns true, otherwise null</param>
+        /// <returns>True if remote peer with the <paramref name="peerId"/> connected.</returns>
+        public bool TryGetPeerIPEndPoint(int peerId, out IPEndPoint ip)
+        {
+            CheckStarted();
+
+            RemotePeer rp;
+            if (peersById.TryGetValue(peerId, out rp))
+            {
+                ip = rp.EndPoint;
+                return true;
+            }
+
+            ip = null;
+            return false;
+        }
+
+        /// <summary>
+        /// Attempts to get the Id of a connected remote peer with <paramref name="ip"/>.
+        /// </summary>
+        /// <param name="ip"><see cref="IPEndPoint"/> of the remote peer.</param>
+        /// <param name="peerId">Id of the remote peer. Set if found, i.e. returns true, otherwise set to -1.</param>
+        /// <returns>True if remote peer with the <paramref name="peerId"/> connected.</returns>
+        public bool TryGetPeerId(IPEndPoint ip, out int peerId)
+        {
+            CheckStarted();
+
+            RemotePeer rp;
+            if (peersByIp.TryGetValue(ip, out rp))
+            {
+                peerId = rp.Id;
+                return true;
+            }
+
+            peerId = -1;
+            return false;
+        }
+
+        /// <summary>
+        /// Removes remote peer if currently connected.
+        /// </summary>
+        /// <param name="peerId">Id of the remote peer.</param>
+        public void RemovePeer(int peerId)
+        {
+            CheckStarted();
+
+            RemotePeer rp;
+            if (peersById.TryGetValue(peerId, out rp))
+            {
+                RemovePeer(rp, true);
+            }
+        }
+
+        /// <summary>
+        /// Removes all remote peers except one with <paramref name="peerId"/>
+        /// </summary>
+        /// <param name="peerId">Id of peer NOT to remove.</param>
+        public void RemoveAllPeersExcept(int peerId)
+        {
+            CheckStarted();
+
+            int[] ids = new int[peersById.Count]; // TODO garbage :-|
+            peersById.Keys.CopyTo(ids, 0);
+
+            foreach (int id in ids)
+            {
+                if (id == peerId)
+                    continue;
+                RemovePeer(peersById[id], true);
+            }
+        }
+
+        /// <summary>
+        /// Removes all remote peers.
+        /// </summary>
+        public void RemoveAllPeers()
+        {
+            CheckStarted();
+
+            int[] ids = new int[peersById.Count]; // TODO garbage :-|
+            peersById.Keys.CopyTo(ids, 0);
+
+            foreach (int id in ids)
+            {
+                RemovePeer(peersById[id], true);
+            }
+        }
+
+        /// <summary>
+        /// Sends every <see cref="Packet"/> enqueud since this was last called.
+        /// </summary>
+        public void SendEnquedPackets()
+        {
+            CheckStarted();
+
+            foreach (KeyValuePair<int, RemotePeer> kv in peersById)
+            {
+                kv.Value.TryFlushSendQueues();
+            }
+        }
+
+        /// <summary>
+        /// Gets all current remote peers.
+        /// </summary>
+        /// <returns>Returns a Dictionary&lt;int, IPEndPoint&gt; of all current remote peers where the 
+        /// key is the peer Id and the value is the end point of the remote peer</returns>
+        public Dictionary<int, IPEndPoint> GetAllRemotePeers()
+        {
+            CheckStarted();
+
+            Dictionary<int, IPEndPoint> peers = new Dictionary<int, IPEndPoint>(peersById.Count);
+            foreach (KeyValuePair<int, RemotePeer> kv in peersById)
+            {
+                peers.Add(kv.Key, kv.Value.EndPoint);
+            }
+            return peers;
+        }
+
+#if DEBUG
+        /// <summary>
+        /// Updates <see cref="LogLevel"/> at which to log at.
+        /// </summary>
+        /// <param name="lvl"><see cref="LogLevel"/> at which to log at</param>
+        /// <remarks><paramref name="lvl"/> and more serious levels are logged.</remarks>
+        public void SetLogLevel(LogLevel lvl)
+        {
+            logLvl = lvl;
+        }
+#endif
+
+
+        /// <summary>
+        /// Helper method to get all active IPv4 network interfaces.
+        /// </summary>
+        /// <returns>Returns list of <see cref="IPEndPoint"/> that are operational, non-loopback, 
+        /// IPv4 and have sent and received at least one byte, with the same port as this 
+        /// FalconPeer.</returns>
+        public List<IPEndPoint> GetLocalIPEndPoints()
+        {
+            List<IPEndPoint> ipEndPoints = new List<IPEndPoint>();
+#if NETFX_CORE
+            foreach (HostName localHostInfo in NetworkInformation.GetHostNames())
+            {
+                if (localHostInfo.Type == HostNameType.Ipv4 && localHostInfo.IPInformation != null)
+                {
+                    ipEndPoints.Add(new IPEndPoint(localHostInfo.RawName, this.port.ToString()));
+                }
+            }
+#else
+            foreach (NetworkInterface nic in NetworkInterface.GetAllNetworkInterfaces())
+            {
+                if (nic.OperationalStatus == OperationalStatus.Up && nic.NetworkInterfaceType != NetworkInterfaceType.Loopback)
+                {
+                    IPv4InterfaceStatistics stats = nic.GetIPv4Statistics();
+                    if (stats.BytesSent > 0 && stats.BytesReceived > 0)
+                    {
+                        IPInterfaceProperties props = nic.GetIPProperties();
+                        foreach (UnicastIPAddressInformation info in props.UnicastAddresses)
+                        {
+                            if (info.Address.AddressFamily == System.Net.Sockets.AddressFamily.InterNetwork)
+                            {
+                                ipEndPoints.Add(new IPEndPoint(info.Address, Port));
+                            }
+                        }
+                    }
+                }
+            }
+#endif
+            return ipEndPoints;
+        }
+
+
+        /// <summary>
+        /// Start collection <see cref="Statistics"/> or resets statistics if already started.
+        /// </summary>
+        public void StartCollectingStatistics()
+        {
+            if (Statistics == null)
+            {
+                Statistics = new Statistics();
+            }
+            else
+            {
+                Statistics.Reset();
+            }
+        }
+
+        /// <summary>
+        /// Stop collection statistics. <see cref="Statistics"/>
+        /// </summary>
+        public void StopCollectingStatistics()
+        {
+            Statistics = null;
+        }
+
+        /// <summary>
+        /// Updates this FalconPeer. Performs message pumping and processes received packets. 
+        /// </summary>
+        /// <remarks>This must be called frequently at regular intervals (for example 30 times a 
+        /// second) even when nothing may have been sent. </remarks>
+        public void Update()
+        {
+            CheckStarted();
+
+            // NOTE: Stopwatch with a frequency of 2338439 will only loop after 16935 days 14 mins 
+            //       and 9 seconds!
+
+            TimeSpan ellapsed = Stopwatch.Elapsed;
+            float ellapsedSeconds = (float)ellapsed.TotalSeconds;
+            float dt = ellapsedSeconds - ellapsedSecondsAtLastUpdate;
+            ellapsedSecondsAtLastUpdate = ellapsedSeconds;
+
+            // quick disconnect
+            if (dt > quickDisconnectTimeout)
+                RemoveAllPeers();
+
+            // add UPnP mapping operation
+            if (addUPnPMappingCallback != null)
+            {
+                if (ellapsed - addUPnPEllapsedAtStart > addUPnPMappingTimeout)
+                {
+                    EndAddUPnPMapping(AddUPnPMappingResult.FailedTimedOut);
+                }
+            }
+
+            Update(dt);
+        }
+
+        /// <summary>
+        /// Helper method which can be used by the user-application for measuring time.
+        /// </summary>
+        /// <returns><see cref="TimeSpan"/> since this FalconPeer started.</returns>
+        public TimeSpan GetEllapsedSinceStarted()
+        {
+            CheckStarted();
+            return Stopwatch.Elapsed;
+        }
+
+        /// <summary>
+        /// Gets <see cref="QualityOfService"/> for <paramref name="peerId"/>.
+        /// </summary>
+        /// <param name="peerId">Id of the remote peer</param>
+        /// <returns><see cref="QualityOfService"/> for remote peer <paramref name="peerId"/> if 
+        /// peer joined. Otherwise <see cref="QualityOfService"/> with values zeroed out.</returns>
+        public QualityOfService GetPeerQualityOfService(int peerId)
+        {
+            RemotePeer rp;
+            if (peersById.TryGetValue(peerId, out rp))
+            {
+                return rp.QualityOfService;
+            }
+
+            // Instead of returning null if peer not found (may have just dropped) be kind and 
+            // return zeroed out quality of service.
+            return QualityOfService.ZeroedOutQualityOfService;
+        }
+
+#if !NETFX_CORE
+        /// <summary>
+        /// Helper method gets whether <paramref name="ip"/> is in the private address space as defined in 
+        /// RFC3927.
+        /// </summary>
+        /// <param name="ip"><see cref="IPAddress"/> to check.</param>
+        /// <returns>True if <paramref name="ip"/> is in the private address space, otherwise false.</returns>
+        public static bool GetIsIPAddressPrivate(IPAddress ip)
+        {
+            if (ip.AddressFamily != System.Net.Sockets.AddressFamily.InterNetwork)
+                throw new NotImplementedException("only IPv4 addresses implemented");
+
+            byte[] bytes = ip.GetAddressBytes(); // TODO garbage :-|
+
+            if (bytes[0] == 192 && bytes[1] == 168)
+                return true;
+
+            if (bytes[0] == 10)
+                return true;
+
+            if (bytes[0] == 172 && (bytes[1] >= 16 && bytes[1] <= 31))
+                return true;
+
+            return false;
+        }
+#endif
+
+        /// <summary>
+        /// Helper method returns <see cref="System.Net.NetworkInformation.NetworkInterface.GetIsNetworkAvailable()"/>.
+        /// </summary>
+        /// <returns><see cref="System.Net.NetworkInformation.NetworkInterface.GetIsNetworkAvailable()"/></returns>
+        public static bool GetIsNetworkAvaliable()
+        {
+            return NetworkInterface.GetIsNetworkAvailable();
+        }
+
+        /// <summary>
+        /// Uses Internet Gateway Device Protocol to attempt to configure port forwarding on 
+        /// connected UPnP enabled router with NAT.<break></break>  
+        /// <break></break>
+        /// This FalconPeer instance must already be started and the UPnP port mapping request 
+        /// will be for the port this peer is listening on.<break></break>
+        /// <break></break>
+        /// The mapping will be deleted, if it was succesfully added, when this FalconPeer stops.
+        /// </summary>
+        /// <remarks> 
+        /// UPnP Internet Gateway Device Protocol port mapping is not the be all end all solution 
+        /// to NAT traversal, indeed many routers do not have it enabled by default if they support 
+        /// it at all. Futhermore it does not support scenarios where you are behind multiple NATs 
+        /// or there are multiple peers requesting the same port to be forwarded behind the same 
+        /// NAT.<break></break>  
+        /// <break></break>
+        /// A better more widely successful tenchnique is the one best described in RFC 5128 (https://tools.ietf.org/html/rfc5128#page-11)
+        /// often called "UDP hole punching". <see cref="PunchThroughToAsync(IEnumerable{IPEndPoint}, TimeSpan, int, Guid?, PunchThroughCallback)"/> and <see cref="AssistPunchThroughFromAsync(IPEndPoint, TimeSpan, int, Guid?)"/>
+        /// use the hole punching techinque in conjuction with a 3rd party server that the peers must 
+        /// communicate with first and get eachothers IP addresses for use with these methods.<break></break>
+        /// <break></break>
+        /// A combination of both techniques gives a higher success rate. Another technique I have not explored is Port Control Protocl (PCP).
+        /// </remarks>
+        /// <param name="callback"></param>
+        /// <param name="timeout"></param>
+        public void TryAddUPnPPortMapping(AddUPnPPortMappingCallback callback, TimeSpan timeout)
+        {
+            CheckStarted();
+            if (callback == null)
+                throw new ArgumentNullException("callback");
+            if (addUPnPMappingCallback != null)
+                throw new InvalidOperationException("Operation already in-progress");
+
+            addUPnPMappingTimeout = timeout;
+            addUPnPMappingCallback = callback;
+            addUPnPEllapsedAtStart = Stopwatch.Elapsed;
+            Transceiver.Send(Const.UPNP_DISCOVER_REQUEST, 0, Const.UPNP_DISCOVER_REQUEST.Length, Const.UPNP_DISCOVER_ENDPOINT, false);
+        }
+
+        /// <summary>
+        /// Overload for <see cref="TryAddUPnPPortMapping(AddUPnPPortMappingCallback, TimeSpan)"/>.
+        /// Timeout used is 5 seconds.
+        /// </summary>
+        /// <param name="callback">Delegate to callback once operation completes.</param>
+        public void TryAddUPnPPortMapping(AddUPnPPortMappingCallback callback)
+        {
+            TryAddUPnPPortMapping(callback, TimeSpan.FromSeconds(5.0));
+        }
+
+        /// <summary>
+        /// Overload for <see cref="TryAddUPnPPortMapping(AddUPnPPortMappingCallback)"/> when callback not needed.
+        /// Timeout used is 5 seconds.
+        /// </summary>
+        public void TryAddUPnPPortMapping()
+        {
+            TryAddUPnPPortMapping(result => {  });
+        }
+    }
+}
+